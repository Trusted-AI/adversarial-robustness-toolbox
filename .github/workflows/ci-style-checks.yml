--- conflicted
+++ resolved
@@ -37,13 +37,9 @@
         run: |
           python -m pip install --upgrade pip setuptools wheel
           pip install -q pylint==2.7.4 mypy==0.812 pycodestyle==2.7.0 black==20.8b1
-<<<<<<< HEAD
           pip install -q -r requirements_test.txt
-=======
-          pip install -q -r requirements.txt
           pip install tensorflow==2.4.1
           pip install keras==2.4.3
->>>>>>> 210e0037
           pip list
       - name: pycodestyle
         run: pycodestyle --ignore=C0330,C0415,E203,E231,W503 --max-line-length=120 art
