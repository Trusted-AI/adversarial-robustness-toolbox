--- conflicted
+++ resolved
@@ -50,11 +50,7 @@
           sudo apt-get update
           sudo apt-get -y -q install ffmpeg libavcodec-extra
           python -m pip install --upgrade pip setuptools wheel
-<<<<<<< HEAD
-          pip install -q -r <(sed '/^scipy/d;/^matplotlib/d;/^pandas/d;/^statsmodels/d;/^numba/d;/^jax/d;/^h5py/d;/^Pillow/d;/^pytest/d;/^pytest-mock/d;/^torch/d;/^torchaudio/d;/^torchvision/d;/^xgboost/d;/^requests/d;/^tensorflow/d;/^keras/d;/^kornia/d;/^librosa/d;/^tqdm/d;/^timm/d;/^catboost/d;/^scikit-learn/d;/^flake8/d' requirements_test.txt)
-=======
           pip install -q -r <(sed '/^scipy/d;/^matplotlib/d;/^pandas/d;/^statsmodels/d;/^numba/d;/^jax/d;/^h5py/d;/^Pillow/d;/^pytest/d;/^pytest-mock/d;/^torch/d;/^torchaudio/d;/^torchvision/d;/^xgboost/d;/^requests/d;/^tensorflow/d;/^keras/d;/^kornia/d;/^librosa/d;/^tqdm/d;/^timm/d;/^catboost/d;/^scikit-learn/d;/^GPy/d;/^lief/d' requirements_test.txt)
->>>>>>> 22f10562
           pip install scipy==1.5.4
           pip install matplotlib==3.3.4
           pip install pandas==1.1.5
@@ -80,12 +76,8 @@
           pip install tqdm==4.64.1
           pip install catboost==1.1.1
           pip install scikit-learn==0.24.2
-<<<<<<< HEAD
-          pip install flake8==4.0.1
-=======
           pip install GPy==1.10.0
           pip install lief==0.12.3
->>>>>>> 22f10562
           pip list
       - name: Run ${{ matrix.name }} Tests
         run: pytest --cov-report=xml --cov=art --cov-append -q -vv tests/estimators/speech_recognition/test_tensorflow_lingvo.py --framework=${{ matrix.framework }} --durations=0
