--- conflicted
+++ resolved
@@ -26,25 +26,14 @@
       matrix:
         module: [attacks_1, attacks_2, estimators, defences, metrics, art]
         include:
-<<<<<<< HEAD
-          - name: legacy (TensorFlow 2.11.0 Keras 2.11.0 PyTorch 1.13.0 scikit-learn 1.1.3 Python 3.9)
+          - name: legacy (TensorFlow 2.11.0 Keras 2.11.0 PyTorch 1.13.1 scikit-learn 1.1.3 Python 3.9)
             framework: legacy
             python: 3.9
             tensorflow: 2.11.0
             keras: 2.11.0
-            torch: 1.13.0+cpu
-            torchvision: 0.14.0+cpu
-            torchaudio: 0.13.0+cpu
-=======
-          - name: legacy (TensorFlow 2.10.1 Keras 2.10.0 PyTorch 1.13.1 scikit-learn 1.1.3 Python 3.9)
-            framework: legacy
-            python: 3.9
-            tensorflow: 2.10.1
-            keras: 2.10.0
             torch: 1.13.1+cpu
             torchvision: 0.14.1+cpu
             torchaudio: 0.13.1+cpu
->>>>>>> 02efe7f6
             scikit-learn: 1.1.3
 
     name: Run ${{ matrix.module }} ${{ matrix.name }} Tests
