--- conflicted
+++ resolved
@@ -73,7 +73,6 @@
             framework: scikitlearn
             scikit-learn: 0.23.2
             python: 3.8
-<<<<<<< HEAD
 #          - name: mxnet (Python 3.7)
 #            framework: mxnet
 #            python: 3.7
@@ -95,30 +94,6 @@
 #            torchvision: 0.8.2+cpu
 #            torchaudio: 0.7.2
 #            scikit-learn: 0.23.2
-=======
-          - name: mxnet (Python 3.7)
-            framework: mxnet
-            python: 3.7
-          - name: TensorFlow+Lingvo 2.1.0v1 (Keras 2.3.1 Python 3.6)
-            framework: tensorflow2v1
-            python: 3.6
-            tensorflow: 2.1.0
-            tf_version: v2
-            keras: 2.3.1
-            lingvo: 0.6.4
-          - name: legacy (TensorFlow 2.2.1 Keras 2.3.1 scikit-learn 0.22.2 Python 3.7)
-            framework: legacy
-            python: 3.7
-            tensorflow: 2.2.1
-            keras: 2.3.1
-            scikit-learn: 0.22.2
-          - name: legacy (TensorFlow 2.3.2 Keras 2.4.3 scikit-learn 0.23.2 Python 3.8)
-            framework: legacy
-            python: 3.8
-            tensorflow: 2.3.2
-            keras: 2.4.3
-            scikit-learn: 0.23.2
->>>>>>> 3a957076
 
     name: Run ${{ matrix.name }} Tests
     steps:
@@ -158,14 +133,12 @@
         run: |
           pip install scikit-learn==${{ matrix.scikit-learn }}
           pip list
-<<<<<<< HEAD
       - name: Pre-install torch
         if: ${{ matrix.framework == 'pytorch' }}
         run: |
           pip install torch==${{ matrix.torch }} -f https://download.pytorch.org/whl/torch_stable.html
           pip install torchvision==${{ matrix.torchvision }} -f https://download.pytorch.org/whl/torch_stable.html
           pip install torchaudio==${{ matrix.torchaudio }} -f https://download.pytorch.org/whl/torch_stable.html
-=======
       - name: Pre-install Lingvo ASR
         if: ${{ matrix.tensorflow == '2.1.0' }}
         run: |
@@ -173,7 +146,6 @@
           pip install lingvo==${{ matrix.lingvo }}
           pip install tensorflow-addons==0.9.1
           pip install model-pruning-google-research==0.0.3
->>>>>>> 3a957076
           pip list
       - name: Run ${{ matrix.name }} Tests
         run: ./run_tests.sh ${{ matrix.framework }}
