# MIT License
#
# Copyright (C) The Adversarial Robustness Toolbox (ART) Authors 2020
#
# Permission is hereby granted, free of charge, to any person obtaining a copy of this software and associated
# documentation files (the "Software"), to deal in the Software without restriction, including without limitation the
# rights to use, copy, modify, merge, publish, distribute, sublicense, and/or sell copies of the Software, and to permit
# persons to whom the Software is furnished to do so, subject to the following conditions:
#
# The above copyright notice and this permission notice shall be included in all copies or substantial portions of the
# Software.
#
# THE SOFTWARE IS PROVIDED "AS IS", WITHOUT WARRANTY OF ANY KIND, EXPRESS OR IMPLIED, INCLUDING BUT NOT LIMITED TO THE
# WARRANTIES OF MERCHANTABILITY, FITNESS FOR A PARTICULAR PURPOSE AND NONINFRINGEMENT. IN NO EVENT SHALL THE
# AUTHORS OR COPYRIGHT HOLDERS BE LIABLE FOR ANY CLAIM, DAMAGES OR OTHER LIABILITY, WHETHER IN AN ACTION OF CONTRACT,
# TORT OR OTHERWISE, ARISING FROM, OUT OF OR IN CONNECTION WITH THE SOFTWARE OR THE USE OR OTHER DEALINGS IN THE
# SOFTWARE.
import importlib
import json
import logging
import os
import shutil
import tempfile
import warnings

import numpy as np
import pytest
import requests

from art.data_generators import KerasDataGenerator, MXDataGenerator, PyTorchDataGenerator, TensorFlowDataGenerator
from art.defences.preprocessor import FeatureSqueezing, JpegCompression, SpatialSmoothing
from art.estimators.classification import KerasClassifier
from tests.utils import (
    ARTTestFixtureNotImplemented,
    get_attack_classifier_pt,
    get_image_classifier_kr,
    get_image_classifier_kr_functional,
    get_image_classifier_kr_tf,
    get_image_classifier_kr_tf_functional,
    get_image_classifier_kr_tf_with_wildcard,
    get_image_classifier_mxnet_custom_ini,
    get_image_classifier_pt,
    get_image_classifier_tf,
    get_tabular_classifier_kr,
    get_tabular_classifier_pt,
    get_tabular_classifier_scikit_list,
    get_tabular_classifier_tf,
    load_dataset,
    master_seed,
)

logger = logging.getLogger(__name__)

deep_learning_frameworks = ["keras", "tensorflow1", "tensorflow2", "tensorflow2v1", "pytorch", "kerastf", "mxnet"]
non_deep_learning_frameworks = ["scikitlearn"]

art_supported_frameworks = []
art_supported_frameworks.extend(deep_learning_frameworks)
art_supported_frameworks.extend(non_deep_learning_frameworks)

master_seed(1234)


def get_default_framework():
    import tensorflow as tf

    if tf.__version__[0] == "2":
        default_framework = "tensorflow2"
    else:
        default_framework = "tensorflow1"

    return default_framework


def pytest_addoption(parser):
    parser.addoption(
        "--framework",
        action="store",
        default=get_default_framework(),
        help="ART tests allow you to specify which framework to use. The default framework used is `tensorflow`. "
        "Other options available are {0}".format(art_supported_frameworks),
    )
    parser.addoption(
        "--skip_travis",
        action="store",
        default=False,
        help="Whether tests annotated with the decorator skip_travis should be skipped or not",
    )


@pytest.fixture
def image_dl_estimator_defended(framework):
    def _image_dl_estimator_defended(one_classifier=False, **kwargs):
        sess = None
        classifier = None

        clip_values = (0, 1)
        fs = FeatureSqueezing(bit_depth=2, clip_values=clip_values)

        defenses = []
        if kwargs.get("defenses") is None:
            defenses.append(fs)
        else:
            if "FeatureSqueezing" in kwargs.get("defenses"):
                defenses.append(fs)
            if "JpegCompression" in kwargs.get("defenses"):
                defenses.append(JpegCompression(clip_values=clip_values, apply_predict=True))
            if "SpatialSmoothing" in kwargs.get("defenses"):
                defenses.append(SpatialSmoothing())
            del kwargs["defenses"]

        if framework == "keras":
            kr_classifier = get_image_classifier_kr(**kwargs)
            # Get the ready-trained Keras model

            classifier = KerasClassifier(
                model=kr_classifier._model, clip_values=(0, 1), preprocessing_defences=defenses
            )

        if framework == "kerastf":
            kr_tf_classifier = get_image_classifier_kr_tf(**kwargs)
            classifier = KerasClassifier(
                model=kr_tf_classifier._model, clip_values=(0, 1), preprocessing_defences=defenses
            )

        if classifier is None:
            raise ARTTestFixtureNotImplemented(
                "no defended image estimator", image_dl_estimator_defended.__name__, framework, {"defenses": defenses}
            )
        return classifier, sess

    return _image_dl_estimator_defended


@pytest.fixture(scope="function")
def image_dl_estimator_for_attack(framework, image_dl_estimator, image_dl_estimator_defended):
    def _image_dl_estimator_for_attack(attack, defended=False, **kwargs):
        if defended:
            potential_classifier, _ = image_dl_estimator_defended(**kwargs)
        else:
            potential_classifier, _ = image_dl_estimator(**kwargs)

        classifier_list = [potential_classifier]
        classifier_tested = [
            potential_classifier
            for potential_classifier in classifier_list
            if all(t in type(potential_classifier).__mro__ for t in attack._estimator_requirements)
        ]

        if len(classifier_tested) == 0:
            raise ARTTestFixtureNotImplemented(
                "no estimator available", image_dl_estimator_for_attack.__name__, framework, {"attack": attack}
            )
        return classifier_tested[0]

    return _image_dl_estimator_for_attack


@pytest.fixture
def estimator_for_attack(framework):
    # TODO DO NOT USE THIS FIXTURE this needs to be refactored into image_dl_estimator_for_attack
    def _get_attack_classifier_list(**kwargs):
        if framework == "pytorch":
            return get_attack_classifier_pt(**kwargs)

        raise ARTTestFixtureNotImplemented("no estimator available", image_dl_estimator_for_attack.__name__, framework)

    return _get_attack_classifier_list


@pytest.fixture(autouse=True)
def setup_tear_down_framework(framework):
    # Ran before each test
    if framework == "tensorflow1" or framework == "tensorflow2":
        import tensorflow as tf

        if tf.__version__[0] != "2":
            tf.reset_default_graph()

    if framework == "tensorflow2v1":
        import tensorflow.compat.v1 as tf1

        tf1.reset_default_graph()
    yield True

    # Ran after each test
    if framework == "keras":
        import keras

        keras.backend.clear_session()


@pytest.fixture
def image_iterator(framework, get_default_mnist_subset, default_batch_size):
    (x_train_mnist, y_train_mnist), (_, _) = get_default_mnist_subset

    def _get_image_iterator():
        if framework == "keras" or framework == "kerastf":
            from keras.preprocessing.image import ImageDataGenerator

            keras_gen = ImageDataGenerator(
                width_shift_range=0.075,
                height_shift_range=0.075,
                rotation_range=12,
                shear_range=0.075,
                zoom_range=0.05,
                fill_mode="constant",
                cval=0,
            )
            return keras_gen.flow(x_train_mnist, y_train_mnist, batch_size=default_batch_size)

        if framework == "tensorflow1":
            import tensorflow as tf

            x_tensor = tf.convert_to_tensor(x_train_mnist.reshape(10, 100, 28, 28, 1))
            y_tensor = tf.convert_to_tensor(y_train_mnist.reshape(10, 100, 10))
            dataset = tf.data.Dataset.from_tensor_slices((x_tensor, y_tensor))
            return dataset.make_initializable_iterator()

        if framework == "pytorch":
            import torch

            # Create tensors from data
            x_train_tens = torch.from_numpy(x_train_mnist)
            x_train_tens = x_train_tens.float()
            y_train_tens = torch.from_numpy(y_train_mnist)
            dataset = torch.utils.data.TensorDataset(x_train_tens, y_train_tens)
            return torch.utils.data.DataLoader(dataset=dataset, batch_size=default_batch_size, shuffle=True)

        if framework == "mxnet":
            from mxnet import gluon

            dataset = gluon.data.dataset.ArrayDataset(x_train_mnist, y_train_mnist)
            return gluon.data.DataLoader(dataset, batch_size=5, shuffle=True)

        raise ARTTestFixtureNotImplemented("no image test iterator available", image_iterator.__name__, framework)

    return _get_image_iterator


@pytest.fixture
def image_data_generator(framework, get_default_mnist_subset, image_iterator, default_batch_size):
    def _image_data_generator(**kwargs):
        (x_train_mnist, y_train_mnist), (_, _) = get_default_mnist_subset

        image_it = image_iterator()

        data_generator = None
        if framework == "keras" or framework == "kerastf":
            data_generator = KerasDataGenerator(
                iterator=image_it, size=x_train_mnist.shape[0], batch_size=default_batch_size,
            )

        if framework == "tensorflow1":
            data_generator = TensorFlowDataGenerator(
                sess=kwargs["sess"],
                iterator=image_it,
                iterator_type="initializable",
                iterator_arg={},
                size=x_train_mnist.shape[0],
                batch_size=default_batch_size,
            )

        if framework == "pytorch":
            data_generator = PyTorchDataGenerator(
                iterator=image_it, size=x_train_mnist.shape[0], batch_size=default_batch_size
            )

        if framework == "mxnet":
            data_generator = MXDataGenerator(
                iterator=image_it, size=x_train_mnist.shape[0], batch_size=default_batch_size
            )

        if data_generator is None:
            raise ARTTestFixtureNotImplemented(
                "framework {0} does not current have any data generator implemented",
                image_data_generator.__name__,
                framework,
            )

        return data_generator

    return _image_data_generator


@pytest.fixture
def store_expected_values(request):
    """
    Stores expected values to be retrieved by the expected_values fixture
    Note1: Numpy arrays MUST be converted to list before being stored as json
    Note2: It's possible to store both a framework independent and framework specific value. If both are stored the
    framework specific value will be used
    :param request:
    :return:
    """

    def _store_expected_values(values_to_store, framework=""):

        framework_name = framework
        if framework_name is not "":
            framework_name = "_" + framework_name

        file_name = request.node.location[0].split("/")[-1][:-3] + ".json"

        try:
            with open(
                os.path.join(os.path.dirname(__file__), os.path.dirname(request.node.location[0]), file_name), "r"
            ) as f:
                expected_values = json.load(f)
        except FileNotFoundError:
            expected_values = {}

        test_name = request.node.name + framework_name
        expected_values[test_name] = values_to_store

        with open(
            os.path.join(os.path.dirname(__file__), os.path.dirname(request.node.location[0]), file_name), "w"
        ) as f:
            json.dump(expected_values, f, indent=4)

    return _store_expected_values


@pytest.fixture
def expected_values(framework, request):
    """
    Retrieves the expected values that were stored using the store_expected_values fixture
    :param request:
    :return:
    """

    file_name = request.node.location[0].split("/")[-1][:-3] + ".json"

    framework_name = framework
    if framework_name is not "":
        framework_name = "_" + framework_name

    def _expected_values():
        with open(
            os.path.join(os.path.dirname(__file__), os.path.dirname(request.node.location[0]), file_name), "r"
        ) as f:
            expected_values = json.load(f)

            # searching first for any framework specific expected value
            framework_specific_values = request.node.name + framework_name
            if framework_specific_values in expected_values:
                return expected_values[framework_specific_values]
            elif request.node.name in expected_values:
                return expected_values[request.node.name]
            else:
                raise ARTTestFixtureNotImplemented(
                    "Couldn't find any expected values for test {0}".format(request.node.name),
                    expected_values.__name__,
                    framework_name,
                )

    return _expected_values


@pytest.fixture(scope="session")
def get_image_classifier_mx_model():
    import mxnet  # lgtm [py/import-and-import-from]

    # TODO needs to be made parameterizable once Mxnet allows multiple identical models to be created in one session
    from_logits = True

    class Model(mxnet.gluon.nn.Block):
        def __init__(self, **kwargs):
            super(Model, self).__init__(**kwargs)
            self.model = mxnet.gluon.nn.Sequential()
            self.model.add(
                mxnet.gluon.nn.Conv2D(channels=1, kernel_size=7, activation="relu",),
                mxnet.gluon.nn.MaxPool2D(pool_size=4, strides=4),
                mxnet.gluon.nn.Flatten(),
                mxnet.gluon.nn.Dense(10, activation=None,),
            )

        def forward(self, x):
            y = self.model(x)
            if from_logits:
                return y

            return y.softmax()

    model = Model()
    custom_init = get_image_classifier_mxnet_custom_ini()
    model.initialize(init=custom_init)
    return model


@pytest.fixture
def get_image_classifier_mx_instance(get_image_classifier_mx_model, mnist_shape):
    import mxnet  # lgtm [py/import-and-import-from]
    from art.estimators.classification import MXClassifier

    model = get_image_classifier_mx_model

    def _get_image_classifier_mx_instance(from_logits=True):
        if from_logits is False:
            # due to the fact that only 1 instance of get_image_classifier_mx_model can be created in one session
            # this will be resolved once Mxnet allows for 2 models with identical weights to be created in 1 session
            raise ARTTestFixtureNotImplemented(
                "Currently only supporting Mxnet classifier with from_logit set to True",
                get_image_classifier_mx_instance.__name__,
                framework,
            )

        loss = mxnet.gluon.loss.SoftmaxCrossEntropyLoss(from_logits=from_logits)
        trainer = mxnet.gluon.Trainer(model.collect_params(), "sgd", {"learning_rate": 0.1})

        # Get classifier
        mxc = MXClassifier(
            model=model,
            loss=loss,
            input_shape=mnist_shape,
            # input_shape=(28, 28, 1),
            nb_classes=10,
            optimizer=trainer,
            ctx=None,
            channels_first=True,
            clip_values=(0, 1),
            preprocessing_defences=None,
            postprocessing_defences=None,
            preprocessing=(0.0, 1.0),
        )

        return mxc

    return _get_image_classifier_mx_instance


@pytest.fixture
def supported_losses_types(framework):
    def supported_losses_types():
        if framework == "keras":
            return ["label", "function_losses", "function_backend"]
        if framework == "kerastf":
            # if loss_type is not "label" and loss_name not in ["categorical_hinge", "kullback_leibler_divergence"]:
            return ["label", "function", "class"]

        raise ARTTestFixtureNotImplemented(
            "Could not find supported_losses_types", supported_losses_types.__name__, framework
        )

    return supported_losses_types


@pytest.fixture
def supported_losses_logit(framework):
    def _supported_losses_logit():
        if framework == "keras":
            return ["categorical_crossentropy_function_backend", "sparse_categorical_crossentropy_function_backend"]
        if framework == "kerastf":
            # if loss_type is not "label" and loss_name not in ["categorical_hinge", "kullback_leibler_divergence"]:
            return [
                "categorical_crossentropy_function",
                "categorical_crossentropy_class",
                "sparse_categorical_crossentropy_function",
                "sparse_categorical_crossentropy_class",
            ]
        raise ARTTestFixtureNotImplemented(
            "Could not find  supported_losses_logit", supported_losses_logit.__name__, framework
        )

    return _supported_losses_logit


@pytest.fixture
def supported_losses_proba(framework):
    def _supported_losses_proba():
        if framework == "keras":
            return [
                "categorical_hinge_function_losses",
                "categorical_crossentropy_label",
                "categorical_crossentropy_function_losses",
                "categorical_crossentropy_function_backend",
                "sparse_categorical_crossentropy_label",
                "sparse_categorical_crossentropy_function_losses",
                "sparse_categorical_crossentropy_function_backend",
                "kullback_leibler_divergence_function_losses",
            ]
        if framework == "kerastf":
            return [
                "categorical_hinge_function",
                "categorical_hinge_class",
                "categorical_crossentropy_label",
                "categorical_crossentropy_function",
                "categorical_crossentropy_class",
                "sparse_categorical_crossentropy_label",
                "sparse_categorical_crossentropy_function",
                "sparse_categorical_crossentropy_class",
                "kullback_leibler_divergence_function",
                "kullback_leibler_divergence_class",
            ]

        raise ARTTestFixtureNotImplemented(
            "Could not find supported_losses_proba", supported_losses_proba.__name__, framework
        )

    return _supported_losses_proba


@pytest.fixture
def image_dl_estimator(framework, get_image_classifier_mx_instance):
    def _image_dl_estimator(functional=False, **kwargs):
        sess = None
        wildcard = False
        classifier = None

        if kwargs.get("wildcard") is not None:
            if kwargs.get("wildcard") is True:
                wildcard = True
            del kwargs["wildcard"]

        if framework == "keras":
            if wildcard is False and functional is False:
                if functional:
                    classifier = get_image_classifier_kr_functional(**kwargs)
                else:
                    try:
                        classifier = get_image_classifier_kr(**kwargs)
                    except NotImplementedError:
                        raise ARTTestFixtureNotImplemented(
                            "This combination of loss function options is currently not supported.",
                            image_dl_estimator.__name__,
                            framework,
                        )
        if framework == "tensorflow1" or framework == "tensorflow2":
            if wildcard is False and functional is False:
                classifier, sess = get_image_classifier_tf(**kwargs)
                return classifier, sess
        if framework == "pytorch":
            if wildcard is False and functional is False:
                classifier = get_image_classifier_pt(**kwargs)
        if framework == "kerastf":
            if wildcard:
                classifier = get_image_classifier_kr_tf_with_wildcard(**kwargs)
            else:
                if functional:
                    classifier = get_image_classifier_kr_tf_functional(**kwargs)
                else:
                    classifier = get_image_classifier_kr_tf(**kwargs)

        if framework == "mxnet":
            if wildcard is False and functional is False:
                classifier = get_image_classifier_mx_instance(**kwargs)

        if classifier is None:
            raise ARTTestFixtureNotImplemented(
                "no test deep learning estimator available", image_dl_estimator.__name__, framework
            )

        return classifier, sess

    return _image_dl_estimator


@pytest.fixture
def art_warning(request):
    def _art_warning(exception):
        if type(exception) is ARTTestFixtureNotImplemented:
            if request.node.get_closest_marker("framework_agnostic"):
                if not request.node.get_closest_marker("parametrize"):
                    raise Exception(
                        "This test has marker framework_agnostic decorator which means it will only be ran "
                        "once. However the ART test exception was thrown, hence it is never run fully. "
                    )
            elif (
                request.node.get_closest_marker("only_with_platform")
                and len(request.node.get_closest_marker("only_with_platform").args) == 1
            ):
                raise Exception(
                    "This test has marker only_with_platform decorator which means it will only be ran "
                    "once. However the ARTTestFixtureNotImplemented exception was thrown, hence it is "
                    "never run fully. "
                )

            # NotImplementedErrors are raised in ART whenever a test model does not exist for a specific
            # model/framework combination. By catching there here, we can provide a report at the end of each
            # pytest run list all models requiring to be implemented.
            warnings.warn(UserWarning(exception))
        else:
            raise exception

    return _art_warning


@pytest.fixture
def decision_tree_estimator(framework):
    def _decision_tree_estimator(clipped=True):
        if framework == "scikitlearn":
            return get_tabular_classifier_scikit_list(clipped=clipped, model_list_names=["decisionTreeClassifier"])[0]

        raise ARTTestFixtureNotImplemented(
            "no test decision_tree_classifier available", decision_tree_estimator.__name__, framework
        )

    return _decision_tree_estimator


@pytest.fixture
def tabular_dl_estimator(framework):
    def _tabular_dl_estimator(clipped=True):
        classifier = None
        if framework == "keras":
            if clipped:
                classifier = get_tabular_classifier_kr()
            else:
                kr_classifier = get_tabular_classifier_kr()
                classifier = KerasClassifier(model=kr_classifier.model, use_logits=False, channels_first=True)

        if framework == "tensorflow1" or framework == "tensorflow2":
            if clipped:
                classifier, _ = get_tabular_classifier_tf()

        if framework == "pytorch":
            if clipped:
                classifier = get_tabular_classifier_pt()

        if classifier is None:
            raise ARTTestFixtureNotImplemented(
                "no deep learning tabular estimator available", tabular_dl_estimator.__name__, framework
            )
        return classifier

    return _tabular_dl_estimator


@pytest.fixture(scope="function")
def create_test_image(create_test_dir):
    test_dir = create_test_dir
    # Download one ImageNet pic for tests
    url = "http://farm1.static.flickr.com/163/381342603_81db58bea4.jpg"
    result = requests.get(url, stream=True)
    if result.status_code == 200:
        image = result.raw.read()
        f = open(os.path.join(test_dir, "test.jpg"), "wb")
        f.write(image)
        f.close()

    yield os.path.join(test_dir, "test.jpg")


@pytest.fixture(scope="session")
def framework(request):
    ml_framework = request.config.getoption("--framework")
    if ml_framework == "tensorflow":
        import tensorflow as tf

        if tf.__version__[0] == "2":
            ml_framework = "tensorflow2"
        else:
            ml_framework = "tensorflow1"

    if ml_framework not in art_supported_frameworks:
        raise Exception(
            "framework value {0} is unsupported. Please use one of these valid values: {1}".format(
                ml_framework, " ".join(art_supported_frameworks)
            )
        )
    # if utils_test.is_valid_framework(framework):
    #     raise Exception("The framework specified was incorrect. Valid options available
    #     are {0}".format(art_supported_frameworks))
    return ml_framework


@pytest.fixture(scope="session")
def default_batch_size():
    yield 16


@pytest.fixture(scope="session")
def load_iris_dataset():
    logging.info("Loading Iris dataset")
    (x_train_iris, y_train_iris), (x_test_iris, y_test_iris), _, _ = load_dataset("iris")

    yield (x_train_iris, y_train_iris), (x_test_iris, y_test_iris)


@pytest.fixture(scope="function")
def get_iris_dataset(load_iris_dataset, framework):
    (x_train_iris, y_train_iris), (x_test_iris, y_test_iris) = load_iris_dataset

    x_train_iris_original = x_train_iris.copy()
    y_train_iris_original = y_train_iris.copy()
    x_test_iris_original = x_test_iris.copy()
    y_test_iris_original = y_test_iris.copy()

    yield (x_train_iris, y_train_iris), (x_test_iris, y_test_iris)

    np.testing.assert_array_almost_equal(x_train_iris_original, x_train_iris, decimal=3)
    np.testing.assert_array_almost_equal(y_train_iris_original, y_train_iris, decimal=3)
    np.testing.assert_array_almost_equal(x_test_iris_original, x_test_iris, decimal=3)
    np.testing.assert_array_almost_equal(y_test_iris_original, y_test_iris, decimal=3)


@pytest.fixture(scope="session")
def default_dataset_subset_sizes():
    n_train = 1000
    n_test = 100
    yield n_train, n_test


@pytest.fixture()
def mnist_shape(framework):
    if framework == "pytorch" or framework == "mxnet":
        return (1, 28, 28)
    else:
        return (28, 28, 1)


@pytest.fixture()
def get_default_mnist_subset(get_mnist_dataset, default_dataset_subset_sizes, mnist_shape):
    (x_train_mnist, y_train_mnist), (x_test_mnist, y_test_mnist) = get_mnist_dataset
    n_train, n_test = default_dataset_subset_sizes

    x_train_mnist = np.reshape(x_train_mnist, (x_train_mnist.shape[0],) + mnist_shape).astype(np.float32)
    x_test_mnist = np.reshape(x_test_mnist, (x_test_mnist.shape[0],) + mnist_shape).astype(np.float32)

    yield (x_train_mnist[:n_train], y_train_mnist[:n_train]), (x_test_mnist[:n_test], y_test_mnist[:n_test])


@pytest.fixture(scope="session")
def load_mnist_dataset():
    logging.info("Loading mnist")
    (x_train_mnist, y_train_mnist), (x_test_mnist, y_test_mnist), _, _ = load_dataset("mnist")
    yield (x_train_mnist, y_train_mnist), (x_test_mnist, y_test_mnist)


@pytest.fixture(scope="function")
def create_test_dir():
    test_dir = tempfile.mkdtemp()
    yield test_dir
    shutil.rmtree(test_dir)


@pytest.fixture(scope="function")
def get_mnist_dataset(load_mnist_dataset, mnist_shape):
    (x_train_mnist, y_train_mnist), (x_test_mnist, y_test_mnist) = load_mnist_dataset

    x_train_mnist = np.reshape(x_train_mnist, (x_train_mnist.shape[0],) + mnist_shape).astype(np.float32)
    x_test_mnist = np.reshape(x_test_mnist, (x_test_mnist.shape[0],) + mnist_shape).astype(np.float32)

    x_train_mnist_original = x_train_mnist.copy()
    y_train_mnist_original = y_train_mnist.copy()
    x_test_mnist_original = x_test_mnist.copy()
    y_test_mnist_original = y_test_mnist.copy()

    yield (x_train_mnist, y_train_mnist), (x_test_mnist, y_test_mnist)

    # Check that the test data has not been modified, only catches changes in attack.generate if self has been used
    np.testing.assert_array_almost_equal(x_train_mnist_original, x_train_mnist, decimal=3)
    np.testing.assert_array_almost_equal(y_train_mnist_original, y_train_mnist, decimal=3)
    np.testing.assert_array_almost_equal(x_test_mnist_original, x_test_mnist, decimal=3)
    np.testing.assert_array_almost_equal(y_test_mnist_original, y_test_mnist, decimal=3)


<<<<<<< HEAD
# ART test fixture to skip test for all mlFramework values except one
=======
# ART test fixture to skip test for specific framework values
>>>>>>> a85dce2e
# eg: @pytest.mark.only_with_platform("tensorflow")
@pytest.fixture(autouse=True)
def only_with_platform(request, framework):
    if request.node.get_closest_marker("only_with_platform"):
        if framework not in request.node.get_closest_marker("only_with_platform").args:
            pytest.skip("skipped on this platform: {}".format(framework))


# ART test fixture to skip test for specific framework values
# eg: @pytest.mark.skip_framework("tensorflow", "keras", "pytorch", "scikitlearn",
# "mxnet", "kerastf", "non_dl_frameworks", "dl_frameworks")
@pytest.fixture(autouse=True)
def skip_by_framework(request, framework):
    if request.node.get_closest_marker("skip_framework"):
        framework_to_skip_list = list(request.node.get_closest_marker("skip_framework").args)
        if "dl_frameworks" in framework_to_skip_list:
            framework_to_skip_list.extend(deep_learning_frameworks)

        if "non_dl_frameworks" in framework_to_skip_list:
            framework_to_skip_list.extend(non_deep_learning_frameworks)

        if "tensorflow" in framework_to_skip_list:
            framework_to_skip_list.append("tensorflow1")
            framework_to_skip_list.append("tensorflow2")
            framework_to_skip_list.append("tensorflow2v1")

        if framework in framework_to_skip_list:
            pytest.skip("skipped on this platform: {}".format(framework))


@pytest.fixture(autouse=True)
def skip_travis(request):
    """
    Skips a test marked with this decorator if the command line argument skip_travis is set to true
    :param request:
    :return:
    """
    if request.node.get_closest_marker("skip_travis") and request.config.getoption("--skip_travis"):
        pytest.skip("skipped due to skip_travis being set to {}".format(skip_travis))


@pytest.fixture
def make_customer_record():
    def _make_customer_record(name):
        return {"name": name, "orders": []}

    return _make_customer_record


@pytest.fixture(autouse=True)
def framework_agnostic(request, framework):
    if request.node.get_closest_marker("framework_agnostic"):
        if framework != get_default_framework():
            pytest.skip("framework agnostic test skipped for framework : {}".format(framework))


# ART test fixture to skip test for specific required modules
# eg: @pytest.mark.skip_module("deepspeech_pytorch", "apex.amp", "object_detection")
@pytest.fixture(autouse=True)
def skip_by_module(request):
    if request.node.get_closest_marker("skip_module"):
        modules_from_args = request.node.get_closest_marker("skip_module").args

        # separate possible parent modules and test them first
        modules_parents = [m.split(".", 1)[0] for m in modules_from_args]

        # merge with modules including submodules (Note: sort ensures that parent comes first)
        modules_full = sorted(set(modules_parents).union(modules_from_args))

        for module in modules_full:
            if module in modules_full:
                module_spec = importlib.util.find_spec(module)
                module_found = module_spec is not None

                if not module_found:
                    pytest.skip(f"Test skipped because package {module} not available.")<|MERGE_RESOLUTION|>--- conflicted
+++ resolved
@@ -755,11 +755,7 @@
     np.testing.assert_array_almost_equal(y_test_mnist_original, y_test_mnist, decimal=3)
 
 
-<<<<<<< HEAD
-# ART test fixture to skip test for all mlFramework values except one
-=======
 # ART test fixture to skip test for specific framework values
->>>>>>> a85dce2e
 # eg: @pytest.mark.only_with_platform("tensorflow")
 @pytest.fixture(autouse=True)
 def only_with_platform(request, framework):
