--- conflicted
+++ resolved
@@ -14,11 +14,7 @@
 # Comment out because of compatibility issues with numpy versions
 # catboost
 GPy
-<<<<<<< HEAD
-=======
-
 numpy==1.18.1
->>>>>>> 2de19542
 scipy
 statsmodels
 
