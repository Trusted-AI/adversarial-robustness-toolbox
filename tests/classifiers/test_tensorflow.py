# MIT License
#
# Copyright (C) IBM Corporation 2018
#
# Permission is hereby granted, free of charge, to any person obtaining a copy of this software and associated
# documentation files (the "Software"), to deal in the Software without restriction, including without limitation the
# rights to use, copy, modify, merge, publish, distribute, sublicense, and/or sell copies of the Software, and to permit
# persons to whom the Software is furnished to do so, subject to the following conditions:
#
# The above copyright notice and this permission notice shall be included in all copies or substantial portions of the
# Software.
#
# THE SOFTWARE IS PROVIDED "AS IS", WITHOUT WARRANTY OF ANY KIND, EXPRESS OR IMPLIED, INCLUDING BUT NOT LIMITED TO THE
# WARRANTIES OF MERCHANTABILITY, FITNESS FOR A PARTICULAR PURPOSE AND NONINFRINGEMENT. IN NO EVENT SHALL THE
# AUTHORS OR COPYRIGHT HOLDERS BE LIABLE FOR ANY CLAIM, DAMAGES OR OTHER LIABILITY, WHETHER IN AN ACTION OF CONTRACT,
# TORT OR OTHERWISE, ARISING FROM, OUT OF OR IN CONNECTION WITH THE SOFTWARE OR THE USE OR OTHER DEALINGS IN THE
# SOFTWARE.
from __future__ import absolute_import, division, print_function, unicode_literals

import os
import shutil
import logging
import unittest
import pickle

import numpy as np
import tensorflow as tf

from art import DATA_PATH
from art.utils import load_dataset, master_seed
from art.utils_test import get_classifier_tf
from art.data_generators import TFDataGenerator

logger = logging.getLogger('testLogger')

NB_TRAIN = 1000
NB_TEST = 20


class TestTFClassifier(unittest.TestCase):
    """
    This class tests the Tensorflow classifier.
    """

    @classmethod
    def setUpClass(cls):
        (x_train, y_train), (x_test, y_test), _, _ = load_dataset('mnist')

        cls.x_train = x_train[:NB_TRAIN]
        cls.y_train = y_train[:NB_TRAIN]
        cls.x_test = x_test[:NB_TEST]
        cls.y_test = y_test[:NB_TEST]

    def setUp(self):
        master_seed(1234)

    @classmethod
    def tearDownClass(cls):
        _, sess = get_classifier_tf()
        tf.reset_default_graph()
        sess.close()

    def test_predict(self):
        classifier, sess = get_classifier_tf()

        predictions = classifier.predict(self.x_test)
        predictions_class = np.argmax(predictions, axis=1)
        trues_class = np.argmax(self.y_test, axis=1)
        accuracy = np.sum(predictions_class == trues_class) / len(trues_class)

        logger.info('Accuracy after fitting: %.2f%%', (accuracy * 100))
        self.assertEqual(accuracy, 0.4)
        tf.reset_default_graph()
        sess.close()

    def test_fit_generator(self):
        classifier, sess = get_classifier_tf()

        # Create Tensorflow data generator
        x_tensor = tf.convert_to_tensor(self.x_train.reshape(10, 100, 28, 28, 1))
        y_tensor = tf.convert_to_tensor(self.y_train.reshape(10, 100, 10))
        dataset = tf.data.Dataset.from_tensor_slices((x_tensor, y_tensor))
        iterator = dataset.make_initializable_iterator()
        data_gen = TFDataGenerator(sess=sess, iterator=iterator, iterator_type='initializable', iterator_arg={},
                                   size=1000, batch_size=100)

        # Test fit and predict
        classifier.fit_generator(data_gen, nb_epochs=2)
        predictions = classifier.predict(self.x_test)
        predictions_class = np.argmax(predictions, axis=1)
        true_class = np.argmax(self.y_test, axis=1)
        accuracy = np.sum(predictions_class == true_class) / len(true_class)

        logger.info('Accuracy after fitting TF classifier with generator: %.2f%%', (accuracy * 100))
        self.assertEqual(accuracy, 0.65)
        tf.reset_default_graph()
        sess.close()

    def test_nb_classes(self):
<<<<<<< HEAD
        classifier, sess = get_classifier_tf()
        self.assertEqual(classifier.nb_classes, 10)
        tf.reset_default_graph()
        sess.close()
=======
        self.assertEqual(self.classifier.nb_classes(), 10)
>>>>>>> ded98e23

    def test_input_shape(self):
        classifier, sess = get_classifier_tf()
        self.assertEqual(classifier.input_shape, (28, 28, 1))
        tf.reset_default_graph()
        sess.close()

    def test_class_gradient(self):
        classifier, sess = get_classifier_tf()

        # Test all gradients label = None
        gradients = classifier.class_gradient(self.x_test)

        self.assertEqual(gradients.shape, (NB_TEST, 10, 28, 28, 1))

        expected_gradients_1 = np.asarray([-0.03347399, -0.03195872, -0.02650188, 0.04111874, 0.08676253, 0.03339913,
                                           0.06925241, 0.09387045, 0.15184258, -0.00684002, 0.05070481, 0.01409407,
                                           -0.03632583, 0.00151133, 0.05102589, 0.00766463, -0.00898967, 0.00232938,
                                           -0.00617045, -0.00201032, 0.00410065, 0.0, 0.0, 0.0,
                                           0.0, 0.0, 0.0, 0.0])
        np.testing.assert_array_almost_equal(gradients[0, 5, 14, :, 0], expected_gradients_1, decimal=4)

        expected_gradients_2 = np.asarray([-0.09723657, -0.00240533, 0.02445251, -0.00035474, 0.04765627, 0.04286841,
                                           0.07209076, 0.0, 0.0, -0.07938144, -0.00142567, 0.02882954,
                                           -0.00049514, 0.04170151, 0.05102589, 0.09544909, -0.04401167, -0.06158172,
                                           0.03359772, -0.00838454, 0.01722163, -0.13376027, 0.08206709, 0.0,
                                           0.0, 0.0, 0.0, 0.0])
        np.testing.assert_array_almost_equal(gradients[0, 5, :, 14, 0], expected_gradients_2, decimal=4)

        # Test 1 gradient label = 5
        gradients = classifier.class_gradient(self.x_test, label=5)

        self.assertEqual(gradients.shape, (NB_TEST, 1, 28, 28, 1))

        expected_gradients_1 = np.asarray([-0.03347399, -0.03195872, -0.02650188, 0.04111874, 0.08676253, 0.03339913,
                                           0.06925241, 0.09387045, 0.15184258, -0.00684002, 0.05070481, 0.01409407,
                                           -0.03632583, 0.00151133, 0.05102589, 0.00766463, -0.00898967, 0.00232938,
                                           -0.00617045, -0.00201032, 0.00410065, 0.0, 0.0, 0.0,
                                           0.0, 0.0, 0.0, 0.0])
        np.testing.assert_array_almost_equal(gradients[0, 0, 14, :, 0], expected_gradients_1, decimal=4)

        expected_gradients_2 = np.asarray([-0.09723657, -0.00240533, 0.02445251, -0.00035474, 0.04765627, 0.04286841,
                                           0.07209076, 0.0, 0.0, -0.07938144, -0.00142567, 0.02882954,
                                           -0.00049514, 0.04170151, 0.05102589, 0.09544909, -0.04401167, -0.06158172,
                                           0.03359772, -0.00838454, 0.01722163, -0.13376027, 0.08206709, 0.0,
                                           0.0, 0.0, 0.0, 0.0])
        np.testing.assert_array_almost_equal(gradients[0, 0, :, 14, 0], expected_gradients_2, decimal=4)

        # Test a set of gradients label = array
        label = np.random.randint(5, size=NB_TEST)
        gradients = classifier.class_gradient(self.x_test, label=label)

        self.assertEqual(gradients.shape, (NB_TEST, 1, 28, 28, 1))

        expected_gradients_1 = np.asarray([0.06860766, 0.065502, 0.08539103, 0.13868105, -0.05520725, -0.18788849,
                                           0.02264893, 0.02980516, 0.2226511, 0.11288887, -0.00678776, 0.02045561,
                                           -0.03120914, 0.00642691, 0.08449504, 0.02848018, -0.03251382, 0.00854315,
                                           -0.02354656, -0.00767687, 0.01565931, 0.0, 0.0, 0.0,
                                           0.0, 0.0, 0.0, 0.0])
        np.testing.assert_array_almost_equal(gradients[0, 0, 14, :, 0], expected_gradients_1, decimal=4)

        expected_gradients_2 = np.asarray([-0.0487146, -0.0171556, -0.03161772, -0.0420007, 0.03360246, -0.01864819,
                                           0.00315916, 0.0, 0.0, -0.07631349, -0.00374462, 0.04229517,
                                           -0.01131879, 0.05044588, 0.08449504, 0.12417868, 0.07536847, 0.03906382,
                                           0.09467953, 0.00543209, -0.00504872, -0.03366479, -0.00385999, 0.0,
                                           0.0, 0.0, 0.0, 0.0])
        np.testing.assert_array_almost_equal(gradients[0, 0, :, 14, 0], expected_gradients_2, decimal=4)

        tf.reset_default_graph()
        sess.close()

    def test_loss_gradient(self):
        classifier, sess = get_classifier_tf()
        gradients = classifier.loss_gradient(self.x_test, self.y_test)
        self.assertEqual(gradients.shape, (NB_TEST, 28, 28, 1))

        expected_gradients_1 = np.asarray([0.00279603, 0.00266946, 0.0032446, 0.00396258, -0.00201465, -0.00564073,
                                           0.0009253, 0.00016253, 0.0040816, 0.00166697, 0.0015883, -0.00121023,
                                           -0.00390778, -0.00234937, 0.0053558, 0.00204322, -0.00172054, 0.00053564,
                                           -0.0021146, -0.00069308, 0.00141374, 0.0, 0.0, 0.0,
                                           0.0, 0.0, 0.0, 0.0])
        np.testing.assert_array_almost_equal(gradients[0, 14, :, 0], expected_gradients_1, decimal=4)

        expected_gradients_2 = np.asarray([1.05401428e-04, 1.06959546e-04, 2.60490313e-04, 2.74000311e-04,
                                           -1.15295035e-04, 2.16038228e-04, 1.37472380e-04, 0.00000000e+00,
                                           0.00000000e+00, -2.91720475e-03, -3.08302144e-04, 2.63109524e-03,
                                           -1.18699251e-03, 2.63655302e-03, 5.35579538e-03, 6.38693338e-03,
                                           3.44644510e-03, 6.68899389e-04, 5.01601025e-03, 8.40547902e-04,
                                           -1.43233046e-05, -2.79442966e-03, 7.37082795e-04, 0.00000000e+00,
                                           0.00000000e+00, 0.00000000e+00, 0.00000000e+00, 0.00000000e+00])
        np.testing.assert_array_almost_equal(gradients[0, :, 14, 0], expected_gradients_2, decimal=4)

        tf.reset_default_graph()
        sess.close()

    def test_layers(self):
        classifier, sess = get_classifier_tf()
        layer_names = classifier.layer_names

        for i, name in enumerate(layer_names):
            print(self.x_test.shape)
            activation_i = classifier.get_activations(self.x_test, i, batch_size=5)
            activation_name = classifier.get_activations(self.x_test, name, batch_size=5)
            np.testing.assert_array_equal(activation_name, activation_i)

        tf.reset_default_graph()
        sess.close()

    def test_save(self):
        classifier, sess = get_classifier_tf()

        path = 'tmp'
        filename = 'model.ckpt'

        # Save
        classifier.save(filename, path=path)
        self.assertTrue(os.path.isfile(os.path.join(path, filename, 'variables/variables.data-00000-of-00001')))
        self.assertTrue(os.path.isfile(os.path.join(path, filename, 'variables/variables.index')))
        self.assertTrue(os.path.isfile(os.path.join(path, filename, 'saved_model.pb')))

        # # Restore
        # with tf.Session(graph=tf.Graph()) as sess:
        #     tf.saved_model.loader.load(sess, ["serve"], os.path.join(path, filename))
        #     graph = tf.get_default_graph()
        #     print(graph.get_operations())
        #     sess.run('SavedOutput:0', feed_dict={'SavedInputPhD:0': input_batch})

        # Remove saved files
        shutil.rmtree(os.path.join(path, filename))
        tf.reset_default_graph()
        sess.close()

    def test_set_learning(self):
        classifier, sess = get_classifier_tf()
        self.assertEqual(classifier._feed_dict, {})
        classifier.set_learning_phase(False)
        self.assertFalse(classifier._feed_dict[classifier._learning])
        classifier.set_learning_phase(True)
        self.assertTrue(classifier._feed_dict[classifier._learning])
        self.assertTrue(classifier.learning_phase)
        tf.reset_default_graph()
        sess.close()

    def test_repr(self):
        classifier, sess = get_classifier_tf()
        repr_ = repr(classifier)
        self.assertIn('art.classifiers.tensorflow.TFClassifier', repr_)
        self.assertIn('channel_index=3, clip_values=(0, 1)', repr_)
        self.assertIn('defences=None, preprocessing=(0, 1)', repr_)
        tf.reset_default_graph()
        sess.close()

    def test_pickle(self):
        classifier, sess = get_classifier_tf()
        full_path = os.path.join(DATA_PATH, 'my_classifier')
        folder = os.path.split(full_path)[0]

        if not os.path.exists(folder):
            os.makedirs(folder)

        pickle.dump(classifier, open(full_path, 'wb'))

        # Unpickle:
        with open(full_path, 'rb') as f:
            loaded = pickle.load(f)
            self.assertEqual(classifier._clip_values, loaded._clip_values)
            self.assertEqual(classifier._channel_index, loaded._channel_index)
            self.assertEqual(set(classifier.__dict__.keys()), set(loaded.__dict__.keys()))

        # Test predict
        predictions_1 = classifier.predict(self.x_test)
        accuracy_1 = np.sum(np.argmax(predictions_1, axis=1) == np.argmax(self.y_test, axis=1)) / len(self.y_test)
        predictions_2 = loaded.predict(self.x_test)
        accuracy_2 = np.sum(np.argmax(predictions_2, axis=1) == np.argmax(self.y_test, axis=1)) / len(self.y_test)
        self.assertEqual(accuracy_1, accuracy_2)

        tf.reset_default_graph()
        sess.close()


if __name__ == '__main__':
    unittest.main()<|MERGE_RESOLUTION|>--- conflicted
+++ resolved
@@ -97,14 +97,10 @@
         sess.close()
 
     def test_nb_classes(self):
-<<<<<<< HEAD
-        classifier, sess = get_classifier_tf()
-        self.assertEqual(classifier.nb_classes, 10)
-        tf.reset_default_graph()
-        sess.close()
-=======
-        self.assertEqual(self.classifier.nb_classes(), 10)
->>>>>>> ded98e23
+        classifier, sess = get_classifier_tf()
+        self.assertEqual(classifier.nb_classes(), 10)
+        tf.reset_default_graph()
+        sess.close()
 
     def test_input_shape(self):
         classifier, sess = get_classifier_tf()
