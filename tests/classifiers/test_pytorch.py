# MIT License
#
# Copyright (C) IBM Corporation 2018
#
# Permission is hereby granted, free of charge, to any person obtaining a copy of this software and associated
# documentation files (the "Software"), to deal in the Software without restriction, including without limitation the
# rights to use, copy, modify, merge, publish, distribute, sublicense, and/or sell copies of the Software, and to permit
# persons to whom the Software is furnished to do so, subject to the following conditions:
#
# The above copyright notice and this permission notice shall be included in all copies or substantial portions of the
# Software.
#
# THE SOFTWARE IS PROVIDED "AS IS", WITHOUT WARRANTY OF ANY KIND, EXPRESS OR IMPLIED, INCLUDING BUT NOT LIMITED TO THE
# WARRANTIES OF MERCHANTABILITY, FITNESS FOR A PARTICULAR PURPOSE AND NONINFRINGEMENT. IN NO EVENT SHALL THE
# AUTHORS OR COPYRIGHT HOLDERS BE LIABLE FOR ANY CLAIM, DAMAGES OR OTHER LIABILITY, WHETHER IN AN ACTION OF CONTRACT,
# TORT OR OTHERWISE, ARISING FROM, OUT OF OR IN CONNECTION WITH THE SOFTWARE OR THE USE OR OTHER DEALINGS IN THE
# SOFTWARE.
from __future__ import absolute_import, division, print_function, unicode_literals

import os
import logging
import unittest
import tempfile
import pickle

import numpy as np
import torch
import torch.nn as nn
import torch.nn.functional as F
import torch.optim as optim
from torch.utils.data import DataLoader

<<<<<<< HEAD
from art.classifiers import PyTorchClassifier
from art.utils import load_mnist, master_seed
=======
from art import DATA_PATH
from art.data_generators import PyTorchDataGenerator
from art.classifiers import PyTorchClassifier
from art.utils import load_dataset, master_seed
from art.utils_test import get_classifier_pt
>>>>>>> 20fe4c77

logger = logging.getLogger('testLogger')

NB_TRAIN = 1000
NB_TEST = 20


class Model(nn.Module):
    def __init__(self):
        super(Model, self).__init__()
        self.conv = nn.Conv2d(1, 2, 5)
        self.pool = nn.MaxPool2d(2, 2)
        self.fc = nn.Linear(288, 10)

    def forward(self, x):
        x = self.pool(F.relu(self.conv(x)))
        x = x.view(-1, 288)
        logit_output = self.fc(x)
        return logit_output


class Flatten(nn.Module):
    def forward(self, x):
        n, _, _, _ = x.size()
        result = x.view(n, -1)

        return result


class TestPyTorchClassifier(unittest.TestCase):
    """
    This class tests the PyTorch classifier.
    """

    @classmethod
    def setUpClass(cls):
        (x_train, y_train), (x_test, y_test), _, _ = load_dataset('mnist')

        x_train = np.swapaxes(x_train, 1, 3)
        x_test = np.swapaxes(x_test, 1, 3)

        cls.x_train = x_train[:NB_TRAIN]
        cls.y_train = y_train[:NB_TRAIN]
        cls.x_test = x_test[:NB_TEST]
        cls.y_test = y_test[:NB_TEST]

        # Define the network
        model = nn.Sequential(nn.Conv2d(1, 2, 5), nn.ReLU(), nn.MaxPool2d(2, 2), Flatten(), nn.Linear(288, 10))

        # Define a loss function and optimizer
        loss_fn = nn.CrossEntropyLoss()
        optimizer = optim.Adam(model.parameters(), lr=0.01)
        classifier = PyTorchClassifier(model=model, clip_values=(0, 1), loss=loss_fn, optimizer=optimizer,
                                       input_shape=(1, 28, 28), nb_classes=10)
        classifier.fit(cls.x_train, cls.y_train, batch_size=100, nb_epochs=1)
        cls.seq_classifier = classifier

        # Define the network
        model = Model()
        loss_fn = nn.CrossEntropyLoss()
        optimizer = optim.Adam(model.parameters(), lr=0.01)
        classifier_2 = PyTorchClassifier(model=model, clip_values=(0, 1), loss=loss_fn, optimizer=optimizer,
                                         input_shape=(1, 28, 28), nb_classes=10)
        classifier_2.fit(x_train, y_train, batch_size=100, nb_epochs=1)
        cls.module_classifier = classifier_2

    def setUp(self):
        master_seed(1234)

    def test_fit_predict(self):
        classifier = get_classifier_pt()
        predictions = classifier.predict(self.x_test)
        accuracy = np.sum(np.argmax(predictions, axis=1) == np.argmax(self.y_test, axis=1)) / NB_TEST
        logger.info('Accuracy after fitting: %.2f%%', (accuracy * 100))
        self.assertEqual(accuracy, 0.3)

    def test_fit_generator(self):
        classifier = get_classifier_pt()
        accuracy = np.sum(
            np.argmax(classifier.predict(self.x_test), axis=1) == np.argmax(self.y_test, axis=1)) / NB_TEST
        logger.info('Accuracy: %.2f%%', (accuracy * 100))

        # Create tensors from data
        x_train_tens = torch.from_numpy(self.x_train)
        x_train_tens = x_train_tens.float()
        y_train_tens = torch.from_numpy(self.y_train)

        # Create PyTorch dataset and loader
        dataset = torch.utils.data.TensorDataset(x_train_tens, y_train_tens)
        data_loader = DataLoader(dataset=dataset, batch_size=5, shuffle=True)
        data_gen = PyTorchDataGenerator(data_loader, size=NB_TRAIN, batch_size=5)

        # Fit model with generator
        classifier.fit_generator(data_gen, nb_epochs=2)
        accuracy_2 = np.sum(
            np.argmax(classifier.predict(self.x_test), axis=1) == np.argmax(self.y_test, axis=1)) / NB_TEST
        logger.info('Accuracy: %.2f%%', (accuracy_2 * 100))

        self.assertEqual(accuracy, 0.3)
        self.assertAlmostEqual(accuracy_2, 0.55, delta=0.05)

    def test_nb_classes(self):
<<<<<<< HEAD
        ptc = self.module_classifier
        self.assertEqual(ptc.nb_classes(), 10)
=======
        classifier = get_classifier_pt()
        self.assertEqual(classifier.nb_classes(), 10)
>>>>>>> 20fe4c77

    def test_input_shape(self):
        classifier = get_classifier_pt()
        self.assertEqual(classifier.input_shape, (1, 28, 28))

    def test_class_gradient(self):
        classifier = get_classifier_pt()

        # Test all gradients label = None
        gradients = classifier.class_gradient(self.x_test)

        self.assertEqual(gradients.shape, (NB_TEST, 10, 1, 28, 28))

        expected_gradients_1 = np.asarray([-1.5104107e-04, -1.4420391e-04, -8.5643369e-05, 4.2904957e-04,
                                           4.6917787e-04, -3.3433505e-05, 4.3190207e-04, 5.4948201e-04,
                                           9.0309686e-04, -1.3793766e-04, 6.4290554e-04, -2.8910500e-04,
                                           -8.5047574e-04, -4.8866379e-04, 1.3007881e-03, 1.5724849e-04,
                                           6.1079778e-04, -5.2589108e-05, -6.7920942e-04, -2.2616469e-04,
                                           4.6133125e-04, 0.0000000e+00, 0.0000000e+00, 0.0000000e+00,
                                           0.0000000e+00, 0.0000000e+00, 0.0000000e+00, 0.0000000e+00])
        np.testing.assert_array_almost_equal(gradients[0, 5, 0, :, 14], expected_gradients_1, decimal=4)

        expected_gradients_2 = np.asarray([-4.7446613e-04, -9.8460718e-05, -1.1919734e-04, -2.2912446e-04,
                                           2.8542569e-04, -8.9842360e-06, 1.7257492e-04, 0.0000000e+00,
                                           0.0000000e+00, -7.2422711e-04, -9.8898512e-05, 7.9051330e-04,
                                           -3.9680302e-04, 7.3898572e-04, 1.3007881e-03, 7.1805675e-04,
                                           7.7588821e-04, 9.9411258e-04, 4.4845918e-04, -1.9343558e-04,
                                           -1.8357937e-04, 5.9276586e-04, -6.4391940e-04, 0.0000000e+00,
                                           0.0000000e+00, 0.0000000e+00, 0.0000000e+00, 0.0000000e+00])
        np.testing.assert_array_almost_equal(gradients[0, 5, 0, 14, :], expected_gradients_2, decimal=4)

        # Test 1 gradient label = 5
        gradients = classifier.class_gradient(self.x_test, label=5)

        self.assertEqual(gradients.shape, (NB_TEST, 1, 1, 28, 28))

        expected_gradients_1 = np.asarray([-1.5104107e-04, -1.4420391e-04, -8.5643369e-05, 4.2904957e-04,
                                           4.6917787e-04, -3.3433505e-05, 4.3190207e-04, 5.4948201e-04,
                                           9.0309686e-04, -1.3793766e-04, 6.4290554e-04, -2.8910500e-04,
                                           -8.5047574e-04, -4.8866379e-04, 1.3007881e-03, 1.5724849e-04,
                                           6.1079778e-04, -5.2589108e-05, -6.7920942e-04, -2.2616469e-04,
                                           4.6133125e-04, 0.0000000e+00, 0.0000000e+00, 0.0000000e+00,
                                           0.0000000e+00, 0.0000000e+00, 0.0000000e+00, 0.0000000e+00])
        np.testing.assert_array_almost_equal(gradients[0, 0, 0, :, 14], expected_gradients_1, decimal=4)

        expected_gradients_2 = np.asarray([-4.7446613e-04, -9.8460718e-05, -1.1919734e-04, -2.2912446e-04,
                                           2.8542569e-04, -8.9842360e-06, 1.7257492e-04, 0.0000000e+00,
                                           0.0000000e+00, -7.2422711e-04, -9.8898512e-05, 7.9051330e-04,
                                           -3.9680302e-04, 7.3898572e-04, 1.3007881e-03, 7.1805675e-04,
                                           7.7588821e-04, 9.9411258e-04, 4.4845918e-04, -1.9343558e-04,
                                           -1.8357937e-04, 5.9276586e-04, -6.4391940e-04, 0.0000000e+00,
                                           0.0000000e+00, 0.0000000e+00, 0.0000000e+00, 0.0000000e+00])
        np.testing.assert_array_almost_equal(gradients[0, 0, 0, 14, :], expected_gradients_2, decimal=4)

        # Test a set of gradients label = array
        label = np.random.randint(5, size=NB_TEST)
        gradients = classifier.class_gradient(self.x_test, label=label)

        self.assertEqual(gradients.shape, (NB_TEST, 1, 1, 28, 28))

        expected_gradients_1 = np.asarray([-2.39315428e-04, -2.28482357e-04, -2.39842790e-04, -6.74667899e-05,
                                           5.54567552e-04, 5.59428358e-04, 3.71058501e-04, 4.47539205e-04,
                                           5.91437332e-04, -1.86359655e-04, 2.78284366e-04, 1.86634657e-04,
                                           -3.62139835e-05, 1.46655992e-04, 7.07449333e-04, 1.51086148e-04,
                                           1.42195524e-04, 5.60022090e-06, -3.43588385e-04, -1.13900256e-04,
                                           2.32334001e-04, 0.00000000e+00, 0.00000000e+00, 0.00000000e+00,
                                           0.00000000e+00, 0.00000000e+00, 0.00000000e+00, 0.00000000e+00])
        np.testing.assert_array_almost_equal(gradients[0, 0, 0, :, 14], expected_gradients_1, decimal=4)

        expected_gradients_2 = np.asarray([-3.3879644e-04, 1.1766610e-04, 4.3186071e-04, 3.2926403e-04,
                                           8.9179150e-05, 4.6644508e-04, 5.1162497e-04, 0.0000000e+00,
                                           0.0000000e+00, -3.7474511e-04, -4.9881939e-05, 4.0110818e-04,
                                           -1.9942035e-04, 3.7868350e-04, 7.0744933e-04, 5.2536512e-04,
                                           1.0788649e-04, -3.9121151e-06, 2.3214625e-04, 1.5785350e-05,
                                           1.0586554e-05, -2.1646731e-04, 8.7655055e-05, 0.0000000e+00,
                                           0.0000000e+00, 0.0000000e+00, 0.0000000e+00, 0.0000000e+00])
        np.testing.assert_array_almost_equal(gradients[0, 0, 0, 14, :], expected_gradients_2, decimal=4)

    def test_class_gradient_target(self):
        classifier = get_classifier_pt()
        gradients = classifier.class_gradient(self.x_test, label=3)

        self.assertEqual(gradients.shape, (NB_TEST, 1, 1, 28, 28))

        expected_gradients_1 = np.asarray([-2.39315428e-04, -2.28482357e-04, -2.39842790e-04, -6.74667899e-05,
                                           5.54567552e-04, 5.59428358e-04, 3.71058501e-04, 4.47539205e-04,
                                           5.91437332e-04, -1.86359655e-04, 2.78284366e-04, 1.86634657e-04,
                                           -3.62139835e-05, 1.46655992e-04, 7.07449333e-04, 1.51086148e-04,
                                           1.42195524e-04, 5.60022090e-06, -3.43588385e-04, -1.13900256e-04,
                                           2.32334001e-04, 0.00000000e+00, 0.00000000e+00, 0.00000000e+00,
                                           0.00000000e+00, 0.00000000e+00, 0.00000000e+00, 0.00000000e+00])
        np.testing.assert_array_almost_equal(gradients[0, 0, 0, :, 14], expected_gradients_1, decimal=4)

        expected_gradients_2 = np.asarray([-3.3879644e-04, 1.1766610e-04, 4.3186071e-04, 3.2926403e-04,
                                           8.9179150e-05, 4.6644508e-04, 5.1162497e-04, 0.0000000e+00,
                                           0.0000000e+00, -3.7474511e-04, -4.9881939e-05, 4.0110818e-04,
                                           -1.9942035e-04, 3.7868350e-04, 7.0744933e-04, 5.2536512e-04,
                                           1.0788649e-04, -3.9121151e-06, 2.3214625e-04, 1.5785350e-05,
                                           1.0586554e-05, -2.1646731e-04, 8.7655055e-05, 0.0000000e+00,
                                           0.0000000e+00, 0.0000000e+00, 0.0000000e+00, 0.0000000e+00])
        np.testing.assert_array_almost_equal(gradients[0, 0, 0, 14, :], expected_gradients_2, decimal=4)

    def test_loss_gradient(self):
        classifier = get_classifier_pt()
        gradients = classifier.loss_gradient(self.x_test, self.y_test)

        self.assertEqual(gradients.shape, (NB_TEST, 1, 28, 28))

        expected_gradients_1 = np.asarray([1.3249977e-05, 1.2650192e-05, 1.3294257e-05, 3.8435855e-06,
                                           2.1136035e-05, 1.8405482e-05, 3.5095429e-05, 2.0741667e-05,
                                           7.1921611e-05, -1.0196869e-05, 5.0357849e-05, 1.0525340e-05,
                                           -4.8562586e-05, -1.0082738e-05, 2.0365241e-04, 7.0968767e-05,
                                           -2.2902255e-05, 1.3952388e-05, -9.9061588e-05, -3.2644271e-05,
                                           6.6587862e-05, 0.0000000e+00, 0.0000000e+00, 0.0000000e+00,
                                           0.0000000e+00, 0.0000000e+00, 0.0000000e+00, 0.0000000e+00])
        np.testing.assert_array_almost_equal(gradients[0, 0, :, 14], expected_gradients_1, decimal=4)

        expected_gradients_2 = np.asarray([-7.47286831e-05, 3.47994683e-05, 1.19584052e-04, 9.58199744e-05,
                                           1.42759436e-05, 1.25136401e-04, 1.31127046e-04, 0.00000000e+00,
                                           0.00000000e+00, -7.15001079e-05, -1.40273305e-05, 1.04227758e-04,
                                           -5.86470087e-05, 9.19737795e-05, 2.03652409e-04, 1.74126384e-04,
                                           1.51715751e-04, 7.38586386e-05, 1.45048572e-04, 3.26555528e-05,
                                           -1.42736426e-05, 8.72509190e-06, -3.97102558e-05, 0.00000000e+00,
                                           0.00000000e+00, 0.00000000e+00, 0.00000000e+00, 0.00000000e+00])
        np.testing.assert_array_almost_equal(gradients[0, 0, 14, :], expected_gradients_2, decimal=4)

    def test_layers(self):
        ptc = self.seq_classifier
        layer_names = self.seq_classifier.layer_names
        print(layer_names)
        self.assertEqual(layer_names, ['0_Conv2d(1, 2, kernel_size=(5, 5), stride=(1, 1))', '1_ReLU()',
                                       '2_MaxPool2d(kernel_size=2, stride=2, padding=0, dilation=1, ceil_mode=False)',
                                       '3_Flatten()', '4_Linear(in_features=288, out_features=10, bias=True)'])

        for i, name in enumerate(layer_names):
            activation_i = ptc.get_activations(self.x_test, i, batch_size=5)
            activation_name = ptc.get_activations(self.x_test, name, batch_size=5)
            np.testing.assert_array_equal(activation_name, activation_i)

        self.assertEqual(ptc.get_activations(self.x_test, 0, batch_size=5).shape, (20, 2, 24, 24))
        self.assertEqual(ptc.get_activations(self.x_test, 1, batch_size=5).shape, (20, 2, 24, 24))
        self.assertEqual(ptc.get_activations(self.x_test, 2, batch_size=5).shape, (20, 2, 12, 12))
        self.assertEqual(ptc.get_activations(self.x_test, 3, batch_size=5).shape, (20, 288))
        self.assertEqual(ptc.get_activations(self.x_test, 4, batch_size=5).shape, (20, 10))

    def test_set_learning(self):
        ptc = self.module_classifier
        self.assertTrue(ptc._model.training)
        ptc.set_learning_phase(False)
        self.assertFalse(ptc._model.training)
        ptc.set_learning_phase(True)
        self.assertTrue(ptc._model.training)
        self.assertTrue(ptc.learning_phase)

    def test_save(self):
        model = self.module_classifier
        t_file = tempfile.NamedTemporaryFile()
        full_path = t_file.name
        t_file.close()
        base_name = os.path.basename(full_path)
        dir_name = os.path.dirname(full_path)
        model.save(base_name, path=dir_name)
        self.assertTrue(os.path.exists(full_path + ".optimizer"))
        self.assertTrue(os.path.exists(full_path + ".model"))
        os.remove(full_path + '.optimizer')
        os.remove(full_path + '.model')

    def test_repr(self):
        repr_ = repr(self.module_classifier)
        self.assertIn('art.classifiers.pytorch.PyTorchClassifier', repr_)
        self.assertIn('input_shape=(1, 28, 28), nb_classes=10, channel_index=1', repr_)
        self.assertIn('clip_values=(0, 1)', repr_)
        self.assertIn('defences=None, preprocessing=(0, 1)', repr_)

    def test_pickle(self):
        full_path = os.path.join(DATA_PATH, 'my_classifier')
        folder = os.path.split(full_path)[0]
        if not os.path.exists(folder):
            os.makedirs(folder)

        pickle.dump(self.module_classifier, open(full_path, 'wb'))

        # Unpickle:
        with open(full_path, 'rb') as f:
            loaded = pickle.load(f)
            self.assertEqual(self.module_classifier._clip_values, loaded._clip_values)
            self.assertEqual(self.module_classifier._channel_index, loaded._channel_index)
            self.assertEqual(set(self.module_classifier.__dict__.keys()), set(loaded.__dict__.keys()))

        # Test predict
        predictions_1 = self.module_classifier.predict(self.x_test)
        accuracy_1 = np.sum(np.argmax(predictions_1, axis=1) == np.argmax(self.y_test, axis=1)) / len(self.y_test)
        predictions_2 = loaded.predict(self.x_test)
        accuracy_2 = np.sum(np.argmax(predictions_2, axis=1) == np.argmax(self.y_test, axis=1)) / len(self.y_test)
        self.assertEqual(accuracy_1, accuracy_2)


if __name__ == '__main__':
    unittest.main()<|MERGE_RESOLUTION|>--- conflicted
+++ resolved
@@ -30,16 +30,11 @@
 import torch.optim as optim
 from torch.utils.data import DataLoader
 
-<<<<<<< HEAD
-from art.classifiers import PyTorchClassifier
-from art.utils import load_mnist, master_seed
-=======
 from art import DATA_PATH
 from art.data_generators import PyTorchDataGenerator
 from art.classifiers import PyTorchClassifier
 from art.utils import load_dataset, master_seed
 from art.utils_test import get_classifier_pt
->>>>>>> 20fe4c77
 
 logger = logging.getLogger('testLogger')
 
@@ -142,13 +137,8 @@
         self.assertAlmostEqual(accuracy_2, 0.55, delta=0.05)
 
     def test_nb_classes(self):
-<<<<<<< HEAD
-        ptc = self.module_classifier
-        self.assertEqual(ptc.nb_classes(), 10)
-=======
         classifier = get_classifier_pt()
         self.assertEqual(classifier.nb_classes(), 10)
->>>>>>> 20fe4c77
 
     def test_input_shape(self):
         classifier = get_classifier_pt()
