--- conflicted
+++ resolved
@@ -127,13 +127,8 @@
             targets = y_test
 
         for es in [1]:  # Option 0 is not easy to reproduce reliably, we should consider it at a later time
-<<<<<<< HEAD
-            df = ThresholdAttack(classifier, th=128, es=es, max_iter=10, targeted=targeted)
+            df = ThresholdAttack(classifier, th=128, es=es, max_iter=10, targeted=targeted, verbose=False)
             x_test_adv = df.generate(x_test_original, targets)
-=======
-            df = ThresholdAttack(classifier, th=128, es=es, targeted=targeted, verbose=False)
-            x_test_adv = df.generate(x_test_original, targets, max_iter=10)
->>>>>>> 1a0db4b8
 
             np.testing.assert_raises(AssertionError, np.testing.assert_array_equal, x_test, x_test_adv)
             self.assertFalse((0.0 == x_test_adv).all())
