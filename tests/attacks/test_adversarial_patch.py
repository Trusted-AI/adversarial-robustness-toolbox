# MIT License
#
# Copyright (C) IBM Corporation 2018
#
# Permission is hereby granted, free of charge, to any person obtaining a copy of this software and associated
# documentation files (the "Software"), to deal in the Software without restriction, including without limitation the
# rights to use, copy, modify, merge, publish, distribute, sublicense, and/or sell copies of the Software, and to permit
# persons to whom the Software is furnished to do so, subject to the following conditions:
#
# The above copyright notice and this permission notice shall be included in all copies or substantial portions of the
# Software.
#
# THE SOFTWARE IS PROVIDED "AS IS", WITHOUT WARRANTY OF ANY KIND, EXPRESS OR IMPLIED, INCLUDING BUT NOT LIMITED TO THE
# WARRANTIES OF MERCHANTABILITY, FITNESS FOR A PARTICULAR PURPOSE AND NONINFRINGEMENT. IN NO EVENT SHALL THE
# AUTHORS OR COPYRIGHT HOLDERS BE LIABLE FOR ANY CLAIM, DAMAGES OR OTHER LIABILITY, WHETHER IN AN ACTION OF CONTRACT,
# TORT OR OTHERWISE, ARISING FROM, OUT OF OR IN CONNECTION WITH THE SOFTWARE OR THE USE OR OTHER DEALINGS IN THE
# SOFTWARE.
from __future__ import absolute_import, division, print_function, unicode_literals

import logging
import unittest

import keras.backend as k
import numpy as np
import tensorflow as tf
from sklearn.tree import DecisionTreeClassifier

from art.attacks import AdversarialPatch
from art.utils import load_dataset, master_seed
from art.utils_test import get_classifier_tf, get_classifier_kr, get_classifier_pt, get_iris_classifier_kr
from art.classifiers.scikitlearn import ScikitlearnDecisionTreeClassifier

logger = logging.getLogger('testLogger')

BATCH_SIZE = 10
NB_TRAIN = 10
NB_TEST = 10


class TestAdversarialPatch(unittest.TestCase):
    """
    A unittest class for testing Adversarial Patch attack.
    """

    @classmethod
    def setUpClass(cls):
        (x_train, y_train), (x_test, y_test), _, _ = load_dataset('mnist')

        cls.x_train = x_train[:NB_TRAIN]
        cls.y_train = y_train[:NB_TRAIN]
        cls.x_test = x_test[:NB_TEST]
        cls.y_test = y_test[:NB_TEST]

    def setUp(self):
        master_seed(1234)

    def test_tfclassifier(self):
        """
        First test with the TensorflowClassifier.
        :return:
        """
        tfc, sess = get_classifier_tf()

        attack_ap = AdversarialPatch(tfc, rotation_max=22.5, scale_min=0.1, scale_max=1.0, learning_rate=5.0,
                                     batch_size=10, max_iter=500)
        patch_adv, _ = attack_ap.generate(self.x_train)

        self.assertAlmostEqual(patch_adv[8, 8, 0], -3.1106631027725005, delta=0.1)
        self.assertAlmostEqual(patch_adv[14, 14, 0], 18.101, delta=0.1)
        self.assertAlmostEqual(float(np.sum(patch_adv)), 624.867, delta=0.1)

        sess.close()

    @unittest.skipIf(tf.__version__[0] == '2', reason='Skip unittests for Tensorflow v2 until Keras supports Tensorflow'
                                                      ' v2 as backend.')
    def test_krclassifier(self):
        """
        Second test with the KerasClassifier.
        :return:
        """
<<<<<<< HEAD
        # Build KerasClassifier
=======
>>>>>>> e8f95b89
        krc = get_classifier_kr()

        attack_ap = AdversarialPatch(krc, rotation_max=22.5, scale_min=0.1, scale_max=1.0, learning_rate=5.0,
                                     batch_size=10, max_iter=500)
        patch_adv, _ = attack_ap.generate(self.x_train)

        self.assertAlmostEqual(patch_adv[8, 8, 0], -3.336, delta=0.1)
        self.assertAlmostEqual(patch_adv[14, 14, 0], 18.574, delta=0.1)
        self.assertAlmostEqual(float(np.sum(patch_adv)), 1054.587, delta=0.1)

        k.clear_session()

    def test_ptclassifier(self):
        """
        Third test with the PyTorchClassifier.
        :return:
        """
        ptc = get_classifier_pt()

        x_train = np.swapaxes(self.x_train, 1, 3)

        attack_ap = AdversarialPatch(ptc, rotation_max=22.5, scale_min=0.1, scale_max=1.0, learning_rate=5.0,
                                     batch_size=10, max_iter=500)
        patch_adv, _ = attack_ap.generate(x_train)

        self.assertAlmostEqual(patch_adv[0, 8, 8], -3.143605902784875, delta=0.1)
        self.assertAlmostEqual(patch_adv[0, 14, 14], 19.790434152473054, delta=0.1)
        self.assertAlmostEqual(float(np.sum(patch_adv)), 384.826, delta=0.1)

    @unittest.skipIf(tf.__version__[0] == '2', reason='Skip unittests for Tensorflow v2 until Keras supports Tensorflow'
                                                      ' v2 as backend.')
    def test_failure_feature_vectors(self):
        attack_params = {"rotation_max": 22.5, "scale_min": 0.1, "scale_max": 1.0, "learning_rate": 5.0,
                         "number_of_steps": 5, "batch_size": 10}
        classifier, _ = get_iris_classifier_kr()
        attack = AdversarialPatch(classifier=classifier)
        attack.set_params(**attack_params)
        data = np.random.rand(10, 4)

        # Assert that value error is raised for feature vectors
        with self.assertRaises(ValueError) as context:
            attack.generate(data)

        self.assertIn('Feature vectors detected.', str(context.exception))

    def test_classifier_type_check_fail_classifier(self):
        # Use a useless test classifier to test basic classifier properties
        class ClassifierNoAPI:
            pass

        classifier = ClassifierNoAPI
        with self.assertRaises(TypeError) as context:
            _ = AdversarialPatch(classifier=classifier)

        self.assertIn('For `AdversarialPatch` classifier must be an instance of '
                      '`art.classifiers.classifier.Classifier`, the provided classifier is instance of '
                      '(<class \'object\'>,).', str(context.exception))

    def test_classifier_type_check_fail_gradients(self):
        # Use a test classifier not providing gradients required by white-box attack
        classifier = ScikitlearnDecisionTreeClassifier(model=DecisionTreeClassifier())
        with self.assertRaises(TypeError) as context:
            _ = AdversarialPatch(classifier=classifier)

        self.assertIn('For `AdversarialPatch` classifier must be an instance of '
                      '`art.classifiers.classifier.ClassifierNeuralNetwork` and '
                      '`art.classifiers.classifier.ClassifierGradients`, the provided classifier is instance of '
                      '(<class \'art.classifiers.scikitlearn.ScikitlearnClassifier\'>,).', str(context.exception))


if __name__ == '__main__':
    unittest.main()<|MERGE_RESOLUTION|>--- conflicted
+++ resolved
@@ -78,10 +78,6 @@
         Second test with the KerasClassifier.
         :return:
         """
-<<<<<<< HEAD
-        # Build KerasClassifier
-=======
->>>>>>> e8f95b89
         krc = get_classifier_kr()
 
         attack_ap = AdversarialPatch(krc, rotation_max=22.5, scale_min=0.1, scale_max=1.0, learning_rate=5.0,
