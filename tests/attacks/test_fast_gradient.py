--- conflicted
+++ resolved
@@ -21,10 +21,6 @@
 import unittest
 
 import tensorflow as tf
-<<<<<<< HEAD
-import keras.backend as k
-=======
->>>>>>> 20fe4c77
 import numpy as np
 
 from art.attacks import FastGradientMethod
@@ -46,11 +42,6 @@
 class TestFastGradientMethodImages(unittest.TestCase):
     @classmethod
     def setUpClass(cls):
-<<<<<<< HEAD
-        # k.set_learning_phase(1)
-
-=======
->>>>>>> 20fe4c77
         (x_train, y_train), (x_test, y_test), _, _ = load_dataset('mnist')
 
         cls.x_train = x_train[:NB_TRAIN]
@@ -298,13 +289,8 @@
         attack = FastGradientMethod(classifier, eps=.1)
         x_test_adv = attack.generate(self.x_test)
         self.assertFalse((self.x_test == x_test_adv).all())
-<<<<<<< HEAD
-        self.assertTrue((x_test_adv <= 1).all())
-        self.assertTrue((x_test_adv >= 0).all())
-=======
-        self.assertLessEqual(np.amax(x_test_adv), 1.0)
-        self.assertGreaterEqual(np.amin(x_test_adv), 0.0)
->>>>>>> 20fe4c77
+        self.assertLessEqual(np.amax(x_test_adv), 1.0)
+        self.assertGreaterEqual(np.amin(x_test_adv), 0.0)
 
         predictions_adv = np.argmax(classifier.predict(x_test_adv), axis=1)
         self.assertFalse((np.argmax(self.y_test, axis=1) == predictions_adv).all())
@@ -316,13 +302,8 @@
         attack = FastGradientMethod(classifier, targeted=True, eps=.1)
         x_test_adv = attack.generate(self.x_test, **{'y': targets})
         self.assertFalse((self.x_test == x_test_adv).all())
-<<<<<<< HEAD
-        self.assertTrue((x_test_adv <= 1).all())
-        self.assertTrue((x_test_adv >= 0).all())
-=======
-        self.assertLessEqual(np.amax(x_test_adv), 1.0)
-        self.assertGreaterEqual(np.amin(x_test_adv), 0.0)
->>>>>>> 20fe4c77
+        self.assertLessEqual(np.amax(x_test_adv), 1.0)
+        self.assertGreaterEqual(np.amin(x_test_adv), 0.0)
 
         predictions_adv = np.argmax(classifier.predict(x_test_adv), axis=1)
         self.assertTrue((np.argmax(targets, axis=1) == predictions_adv).any())
@@ -354,13 +335,8 @@
         attack = FastGradientMethod(classifier, eps=.1)
         x_test_adv = attack.generate(self.x_test)
         self.assertFalse((self.x_test == x_test_adv).all())
-<<<<<<< HEAD
-        self.assertTrue((x_test_adv <= 1).all())
-        self.assertTrue((x_test_adv >= 0).all())
-=======
-        self.assertLessEqual(np.amax(x_test_adv), 1.0)
-        self.assertGreaterEqual(np.amin(x_test_adv), 0.0)
->>>>>>> 20fe4c77
+        self.assertLessEqual(np.amax(x_test_adv), 1.0)
+        self.assertGreaterEqual(np.amin(x_test_adv), 0.0)
 
         predictions_adv = np.argmax(classifier.predict(x_test_adv), axis=1)
         self.assertFalse((np.argmax(self.y_test, axis=1) == predictions_adv).all())
@@ -372,13 +348,8 @@
         attack = FastGradientMethod(classifier, targeted=True, eps=.1, batch_size=128)
         x_test_adv = attack.generate(self.x_test, **{'y': targets})
         self.assertFalse((self.x_test == x_test_adv).all())
-<<<<<<< HEAD
-        self.assertTrue((x_test_adv <= 1).all())
-        self.assertTrue((x_test_adv >= 0).all())
-=======
-        self.assertLessEqual(np.amax(x_test_adv), 1.0)
-        self.assertGreaterEqual(np.amin(x_test_adv), 0.0)
->>>>>>> 20fe4c77
+        self.assertLessEqual(np.amax(x_test_adv), 1.0)
+        self.assertGreaterEqual(np.amin(x_test_adv), 0.0)
 
         predictions_adv = np.argmax(classifier.predict(x_test_adv), axis=1)
         self.assertTrue((np.argmax(targets, axis=1) == predictions_adv).any())
@@ -392,13 +363,8 @@
         attack = FastGradientMethod(classifier, eps=.1)
         x_test_adv = attack.generate(self.x_test)
         self.assertFalse((self.x_test == x_test_adv).all())
-<<<<<<< HEAD
-        self.assertTrue((x_test_adv <= 1).all())
-        self.assertTrue((x_test_adv >= 0).all())
-=======
-        self.assertLessEqual(np.amax(x_test_adv), 1.0)
-        self.assertGreaterEqual(np.amin(x_test_adv), 0.0)
->>>>>>> 20fe4c77
+        self.assertLessEqual(np.amax(x_test_adv), 1.0)
+        self.assertGreaterEqual(np.amin(x_test_adv), 0.0)
 
         predictions_adv = np.argmax(classifier.predict(x_test_adv), axis=1)
         self.assertFalse((np.argmax(self.y_test, axis=1) == predictions_adv).all())
@@ -410,13 +376,8 @@
         attack = FastGradientMethod(classifier, targeted=True, eps=.1, batch_size=128)
         x_test_adv = attack.generate(self.x_test, **{'y': targets})
         self.assertFalse((self.x_test == x_test_adv).all())
-<<<<<<< HEAD
-        self.assertTrue((x_test_adv <= 1).all())
-        self.assertTrue((x_test_adv >= 0).all())
-=======
-        self.assertLessEqual(np.amax(x_test_adv), 1.0)
-        self.assertGreaterEqual(np.amin(x_test_adv), 0.0)
->>>>>>> 20fe4c77
+        self.assertLessEqual(np.amax(x_test_adv), 1.0)
+        self.assertGreaterEqual(np.amin(x_test_adv), 0.0)
 
         predictions_adv = np.argmax(classifier.predict(x_test_adv), axis=1)
         self.assertTrue((np.argmax(targets, axis=1) == predictions_adv).any())
@@ -439,20 +400,12 @@
             classifier.fit(x=self.x_test, y=self.y_test)
 
             # Test untargeted attack
-<<<<<<< HEAD
-            attack = FastGradientMethod(classifier, eps=0.1)
-            x_test_adv = attack.generate(self.x_test)
-            self.assertFalse((self.x_test == x_test_adv).all())
-            self.assertTrue((x_test_adv <= 1).all())
-            self.assertTrue((x_test_adv >= 0).all())
-=======
             eps = 0.1
             attack = FastGradientMethod(classifier, eps=eps)
             x_test_adv = attack.generate(self.x_test)
             np.testing.assert_array_almost_equal(np.abs(x_test_adv - self.x_test), eps, decimal=5)
             self.assertLessEqual(np.amax(x_test_adv), 1.0)
             self.assertGreaterEqual(np.amin(x_test_adv), 0.0)
->>>>>>> 20fe4c77
 
             predictions_adv = np.argmax(classifier.predict(x_test_adv), axis=1)
             self.assertFalse((np.argmax(self.y_test, axis=1) == predictions_adv).all())
@@ -465,13 +418,8 @@
             attack = FastGradientMethod(classifier, targeted=True, eps=0.1, batch_size=128)
             x_test_adv = attack.generate(self.x_test, **{'y': targets})
             self.assertFalse((self.x_test == x_test_adv).all())
-<<<<<<< HEAD
-            self.assertTrue((x_test_adv <= 1).all())
-            self.assertTrue((x_test_adv >= 0).all())
-=======
             self.assertLessEqual(np.amax(x_test_adv), 1.0)
             self.assertGreaterEqual(np.amin(x_test_adv), 0.0)
->>>>>>> 20fe4c77
 
             predictions_adv = np.argmax(classifier.predict(x_test_adv), axis=1)
             self.assertTrue((np.argmax(targets, axis=1) == predictions_adv).any())
