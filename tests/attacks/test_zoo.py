# MIT License
#
# Copyright (C) IBM Corporation 2018
#
# Permission is hereby granted, free of charge, to any person obtaining a copy of this software and associated
# documentation files (the "Software"), to deal in the Software without restriction, including without limitation the
# rights to use, copy, modify, merge, publish, distribute, sublicense, and/or sell copies of the Software, and to permit
# persons to whom the Software is furnished to do so, subject to the following conditions:
#
# The above copyright notice and this permission notice shall be included in all copies or substantial portions of the
# Software.
#
# THE SOFTWARE IS PROVIDED "AS IS", WITHOUT WARRANTY OF ANY KIND, EXPRESS OR IMPLIED, INCLUDING BUT NOT LIMITED TO THE
# WARRANTIES OF MERCHANTABILITY, FITNESS FOR A PARTICULAR PURPOSE AND NONINFRINGEMENT. IN NO EVENT SHALL THE
# AUTHORS OR COPYRIGHT HOLDERS BE LIABLE FOR ANY CLAIM, DAMAGES OR OTHER LIABILITY, WHETHER IN AN ACTION OF CONTRACT,
# TORT OR OTHERWISE, ARISING FROM, OUT OF OR IN CONNECTION WITH THE SOFTWARE OR THE USE OR OTHER DEALINGS IN THE
# SOFTWARE.
from __future__ import absolute_import, division, print_function, unicode_literals

import logging
import unittest

import keras.backend as k
import numpy as np
import tensorflow as tf

from art.attacks import ZooAttack
from art.utils import load_dataset, random_targets, master_seed
from art.utils_test import get_classifier_kr, get_classifier_pt, get_classifier_tf, get_iris_classifier_pt

logger = logging.getLogger('testLogger')

NB_TRAIN = 1
NB_TEST = 1


class TestZooAttack(unittest.TestCase):
    """
    A unittest class for testing the ZOO attack.
    """

    @classmethod
    def setUpClass(cls):
        (x_train, y_train), (x_test, y_test), _, _ = load_dataset('mnist')

        cls.x_train = x_train[:NB_TRAIN]
        cls.y_train = y_train[:NB_TRAIN]
        cls.x_test = x_test[:NB_TEST]
        cls.y_test = y_test[:NB_TEST]

    def setUp(self):
        master_seed(1234)

    def test_failure_attack(self):
        """
        Test the corner case when attack fails.
        :return:
        """
        # Build TensorflowClassifier
        tfc, sess = get_classifier_tf()

        # Failure attack
        zoo = ZooAttack(classifier=tfc, max_iter=0, binary_search_steps=0, learning_rate=0)
        x_test_adv = zoo.generate(self.x_test)
        self.assertLessEqual(np.amax(x_test_adv), 1.0)
        self.assertGreaterEqual(np.amin(x_test_adv), 0.0)
        np.testing.assert_almost_equal(self.x_test, x_test_adv, 3)

        # Clean-up session
        sess.close()

    def test_tfclassifier(self):
        """
        First test with the TensorflowClassifier.
        :return:
        """
        # Build TensorflowClassifier
        tfc, sess = get_classifier_tf()

        # Targeted attack
        zoo = ZooAttack(classifier=tfc, targeted=True, max_iter=100, binary_search_steps=10)
<<<<<<< HEAD
        params = {'y': random_targets(y_test, tfc.nb_classes)}
        x_test_adv = zoo.generate(x_test, **params)
        self.assertFalse((x_test == x_test_adv).all())
        self.assertTrue((x_test_adv <= 1.0001).all())
        self.assertTrue((x_test_adv >= -0.0001).all())
=======
        params = {'y': random_targets(self.y_test, tfc.nb_classes())}
        x_test_adv = zoo.generate(self.x_test, **params)
        self.assertFalse((self.x_test == x_test_adv).all())
        self.assertLessEqual(np.amax(x_test_adv), 1.0)
        self.assertGreaterEqual(np.amin(x_test_adv), 0.0)
>>>>>>> e8f95b89
        target = np.argmax(params['y'], axis=1)
        y_pred_adv = np.argmax(tfc.predict(x_test_adv), axis=1)
        logger.debug('ZOO target: %s', target)
        logger.debug('ZOO actual: %s', y_pred_adv)
        logger.info('ZOO success rate on MNIST: %.2f', (sum(target == y_pred_adv) / float(len(target))))

        # Untargeted attack
        zoo = ZooAttack(classifier=tfc, targeted=False)
        x_test_adv = zoo.generate(self.x_test)
        # self.assertFalse((x_test == x_test_adv).all())
        self.assertLessEqual(np.amax(x_test_adv), 1.0)
        self.assertGreaterEqual(np.amin(x_test_adv), 0.0)
        y_pred = np.argmax(tfc.predict(self.x_test), axis=1)
        y_pred_adv = np.argmax(tfc.predict(x_test_adv), axis=1)
        logger.debug('ZOO actual: %s', y_pred_adv)
        logger.info('ZOO success rate on MNIST: %.2f', (sum(y_pred != y_pred_adv) / float(len(y_pred))))

        # Clean-up session
        sess.close()

    @unittest.skipIf(tf.__version__[0] == '2', reason='Skip unittests for Tensorflow v2 until Keras supports Tensorflow'
                                                      ' v2 as backend.')
    def test_krclassifier(self):
        """
        Second test with the KerasClassifier.
        :return:
        """
        # Build KerasClassifier
        krc = get_classifier_kr()
<<<<<<< HEAD

        # Get MNIST and test with 3 channels
        x_test, y_test = self.mnist
=======
>>>>>>> e8f95b89

        # Targeted attack
        # zoo = ZooAttack(classifier=krc, targeted=True, batch_size=5)
        # params = {'y': random_targets(self.y_test, krc.nb_classes())}
        # x_test_adv = zoo.generate(self.x_test, **params)
        #
        # self.assertFalse((self.x_test == x_test_adv).all())
        # self.assertLessEqual(np.amax(x_test_adv), 1.0)
        # self.assertGreaterEqual(np.amin(x_test_adv), 0.0)
        # target = np.argmax(params['y'], axis=1)
        # y_pred_adv = np.argmax(krc.predict(x_test_adv), axis=1)
        # logger.debug('ZOO target: %s', target)
        # logger.debug('ZOO actual: %s', y_pred_adv)
        # logger.info('ZOO success rate on MNIST: %.2f', (sum(target == y_pred_adv) / float(len(target))))

        # Untargeted attack
        # zoo = ZooAttack(classifier=krc, targeted=False, max_iter=20)
        zoo = ZooAttack(classifier=krc, targeted=False, batch_size=5)
        # x_test_adv = zoo.generate(x_test)
<<<<<<< HEAD
        params = {'y': random_targets(y_test, krc.nb_classes)}
        x_test_adv = zoo.generate(x_test, **params)
=======
        params = {'y': random_targets(self.y_test, krc.nb_classes())}
        x_test_adv = zoo.generate(self.x_test, **params)
>>>>>>> e8f95b89

        # x_test_adv_true = [0.00000000e+00, 2.50167388e-04, 1.50529508e-04, 4.69674182e-04,
        #                    0.00000000e+00, 0.00000000e+00, 0.00000000e+00, 0.00000000e+00,
        #                    1.67321396e-05, 0.00000000e+00, 0.00000000e+00, 0.00000000e+00,
        #                    0.00000000e+00, 2.08451956e-06, 0.00000000e+00, 0.00000000e+00,
        #                    2.53360748e-01, 9.60119188e-01, 9.85227525e-01, 2.53600776e-01,
        #                    0.00000000e+00, 0.00000000e+00, 5.23251540e-04, 0.00000000e+00,
        #                    0.00000000e+00, 0.00000000e+00, 1.08632184e-05, 0.00000000e+00]
        #
        # for i in range(14):
        #     self.assertAlmostEqual(x_test_adv_true[i], x_test_adv[0, 14, i, 0])

        # self.assertFalse((x_test == x_test_adv).all())
        self.assertLessEqual(np.amax(x_test_adv), 1.0)
        self.assertGreaterEqual(np.amin(x_test_adv), 0.0)
        y_pred_adv = np.argmax(krc.predict(x_test_adv), axis=1)
        y_pred = np.argmax(krc.predict(self.x_test), axis=1)
        logger.debug('ZOO actual: %s', y_pred_adv)
        logger.info('ZOO success rate on MNIST: %.2f', (sum(y_pred != y_pred_adv) / float(len(y_pred))))

        # Clean-up
        k.clear_session()

    def test_ptclassifier(self):
        """
        Third test with the PyTorchClassifier.
        :return:
        """
        # Build PyTorchClassifier
        ptc = get_classifier_pt()

        x_test = np.swapaxes(self.x_test, 1, 3)

        # First attack
        # zoo = ZooAttack(classifier=ptc, targeted=True, max_iter=10, binary_search_steps=10)
        # params = {'y': random_targets(self.y_test, ptc.nb_classes())}
        # x_test_adv = zoo.generate(x_test, **params)
        # self.assertFalse((x_test == x_test_adv).all())
        # self.assertLessEqual(np.amax(x_test_adv), 1.0)
        # self.assertGreaterEqual(np.amin(x_test_adv), 0.0)
        # target = np.argmax(params['y'], axis=1)
        # y_pred_adv = np.argmax(ptc.predict(x_test_adv), axis=1)
        # logger.debug('ZOO target: %s', target)
        # logger.debug('ZOO actual: %s', y_pred_adv)
        # logger.info('ZOO success rate on MNIST: %.2f', (sum(target != y_pred_adv) / float(len(target))))

        # Second attack
        zoo = ZooAttack(classifier=ptc, targeted=False, learning_rate=1e-2, max_iter=15, binary_search_steps=10,
                        abort_early=False, use_resize=False, use_importance=False)
        x_test_adv = zoo.generate(x_test)
        self.assertLessEqual(np.amax(x_test_adv), 1.0)
        self.assertGreaterEqual(np.amin(x_test_adv), 0.0)

        # print(x_test[0, 0, 14, :])
        # print(x_test_adv[0, 0, 14, :])
        # print(np.amax(x_test - x_test_adv))
        x_test_adv_expected = []

    def test_classifier_type_check_fail_classifier(self):
        # Use a useless test classifier to test basic classifier properties
        class ClassifierNoAPI:
            pass

        classifier = ClassifierNoAPI
        with self.assertRaises(TypeError) as context:
            _ = ZooAttack(classifier=classifier)

        self.assertIn('For `ZooAttack` classifier must be an instance of `art.classifiers.classifier.Classifier`, the '
                      'provided classifier is instance of (<class \'object\'>,).', str(context.exception))

    if __name__ == '__main__':
        unittest.main()<|MERGE_RESOLUTION|>--- conflicted
+++ resolved
@@ -79,19 +79,11 @@
 
         # Targeted attack
         zoo = ZooAttack(classifier=tfc, targeted=True, max_iter=100, binary_search_steps=10)
-<<<<<<< HEAD
-        params = {'y': random_targets(y_test, tfc.nb_classes)}
-        x_test_adv = zoo.generate(x_test, **params)
-        self.assertFalse((x_test == x_test_adv).all())
-        self.assertTrue((x_test_adv <= 1.0001).all())
-        self.assertTrue((x_test_adv >= -0.0001).all())
-=======
         params = {'y': random_targets(self.y_test, tfc.nb_classes())}
         x_test_adv = zoo.generate(self.x_test, **params)
         self.assertFalse((self.x_test == x_test_adv).all())
         self.assertLessEqual(np.amax(x_test_adv), 1.0)
         self.assertGreaterEqual(np.amin(x_test_adv), 0.0)
->>>>>>> e8f95b89
         target = np.argmax(params['y'], axis=1)
         y_pred_adv = np.argmax(tfc.predict(x_test_adv), axis=1)
         logger.debug('ZOO target: %s', target)
@@ -121,12 +113,6 @@
         """
         # Build KerasClassifier
         krc = get_classifier_kr()
-<<<<<<< HEAD
-
-        # Get MNIST and test with 3 channels
-        x_test, y_test = self.mnist
-=======
->>>>>>> e8f95b89
 
         # Targeted attack
         # zoo = ZooAttack(classifier=krc, targeted=True, batch_size=5)
@@ -146,13 +132,8 @@
         # zoo = ZooAttack(classifier=krc, targeted=False, max_iter=20)
         zoo = ZooAttack(classifier=krc, targeted=False, batch_size=5)
         # x_test_adv = zoo.generate(x_test)
-<<<<<<< HEAD
-        params = {'y': random_targets(y_test, krc.nb_classes)}
-        x_test_adv = zoo.generate(x_test, **params)
-=======
         params = {'y': random_targets(self.y_test, krc.nb_classes())}
         x_test_adv = zoo.generate(self.x_test, **params)
->>>>>>> e8f95b89
 
         # x_test_adv_true = [0.00000000e+00, 2.50167388e-04, 1.50529508e-04, 4.69674182e-04,
         #                    0.00000000e+00, 0.00000000e+00, 0.00000000e+00, 0.00000000e+00,
