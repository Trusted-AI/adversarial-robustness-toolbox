# Adversarial Robustness Toolbox (ART) v1.11
<p align="center">
  <img src="docs/images/art_lfai.png?raw=true" width="467" title="ART logo">
</p>
<br />

![Continuous Integration](https://github.com/Trusted-AI/adversarial-robustness-toolbox/workflows/Continuous%20Integration/badge.svg)
![CodeQL](https://github.com/Trusted-AI/adversarial-robustness-toolbox/workflows/CodeQL/badge.svg)
[![Documentation Status](https://readthedocs.org/projects/adversarial-robustness-toolbox/badge/?version=latest)](http://adversarial-robustness-toolbox.readthedocs.io/en/latest/?badge=latest)
[![PyPI](https://badge.fury.io/py/adversarial-robustness-toolbox.svg)](https://badge.fury.io/py/adversarial-robustness-toolbox)
[![Language grade: Python](https://img.shields.io/lgtm/grade/python/g/Trusted-AI/adversarial-robustness-toolbox.svg?logo=lgtm&logoWidth=18)](https://lgtm.com/projects/g/Trusted-AI/adversarial-robustness-toolbox/context:python)
[![Total alerts](https://img.shields.io/lgtm/alerts/g/Trusted-AI/adversarial-robustness-toolbox.svg?logo=lgtm&logoWidth=18)](https://lgtm.com/projects/g/Trusted-AI/adversarial-robustness-toolbox/alerts/)
[![codecov](https://codecov.io/gh/Trusted-AI/adversarial-robustness-toolbox/branch/main/graph/badge.svg)](https://codecov.io/gh/Trusted-AI/adversarial-robustness-toolbox)
[![Code style: black](https://img.shields.io/badge/code%20style-black-000000.svg)](https://github.com/psf/black)
[![License: MIT](https://img.shields.io/badge/License-MIT-yellow.svg)](https://opensource.org/licenses/MIT)
[![PyPI - Python Version](https://img.shields.io/pypi/pyversions/adversarial-robustness-toolbox)](https://pypi.org/project/adversarial-robustness-toolbox/)
[![slack-img](https://img.shields.io/badge/chat-on%20slack-yellow.svg)](https://ibm-art.slack.com/)
[![Downloads](https://pepy.tech/badge/adversarial-robustness-toolbox)](https://pepy.tech/project/adversarial-robustness-toolbox)
[![Downloads](https://pepy.tech/badge/adversarial-robustness-toolbox/month)](https://pepy.tech/project/adversarial-robustness-toolbox)
[![CII Best Practices](https://bestpractices.coreinfrastructure.org/projects/5090/badge)](https://bestpractices.coreinfrastructure.org/projects/5090)

[中文README请按此处](README-cn.md)

Adversarial Robustness Toolbox (ART) is a Python library for Machine Learning Security. ART provides tools that enable
developers and researchers to defend and evaluate Machine Learning models and applications against the
adversarial threats of Evasion, Poisoning, Extraction, and Inference. ART supports all popular machine learning frameworks
(TensorFlow, Keras, PyTorch, MXNet, scikit-learn, XGBoost, LightGBM, CatBoost, GPy, etc.), all data types
(images, tables, audio, video, etc.) and machine learning tasks (classification, object detection, speech recognition,
generation, certification, etc.).

## Adversarial Threats

<p align="center">
  <img src="docs/images/adversarial_threats_attacker.png?raw=true" width="400" title="ART logo">
  <img src="docs/images/adversarial_threats_art.png?raw=true" width="400" title="ART logo">
</p>
<br />

## ART for Red and Blue Teams (selection)

<p align="center">
  <img src="docs/images/white_hat_blue_red.png?raw=true" width="800" title="ART Red and Blue Teams">
</p>
<br />

## Learn more

| **[Get Started][get-started]**     | **[Documentation][documentation]**     | **[Contributing][contributing]**           |
|-------------------------------------|-------------------------------|-----------------------------------|
| - [Installation][installation]<br>- [Examples](examples/README.md)<br>- [Notebooks](notebooks/README.md) | - [Attacks][attacks]<br>- [Defences][defences]<br>- [Estimators][estimators]<br>- [Metrics][metrics]<br>- [Technical Documentation](https://adversarial-robustness-toolbox.readthedocs.io) | - [Slack](https://ibm-art.slack.com), [Invitation](https://join.slack.com/t/ibm-art/shared_invite/enQtMzkyOTkyODE4NzM4LTA4NGQ1OTMxMzFmY2Q1MzE1NWI2MmEzN2FjNGNjOGVlODVkZDE0MjA1NTA4OGVkMjVkNmQ4MTY1NmMyOGM5YTg)<br>- [Contributing](CONTRIBUTING.md)<br>- [Roadmap][roadmap]<br>- [Citing][citing] |

[get-started]: https://github.com/Trusted-AI/adversarial-robustness-toolbox/wiki/Get-Started
[attacks]: https://github.com/Trusted-AI/adversarial-robustness-toolbox/wiki/ART-Attacks
[defences]: https://github.com/Trusted-AI/adversarial-robustness-toolbox/wiki/ART-Defences
[estimators]: https://github.com/Trusted-AI/adversarial-robustness-toolbox/wiki/ART-Estimators
[metrics]: https://github.com/Trusted-AI/adversarial-robustness-toolbox/wiki/ART-Metrics
[contributing]: https://github.com/Trusted-AI/adversarial-robustness-toolbox/wiki/Contributing
[documentation]: https://github.com/Trusted-AI/adversarial-robustness-toolbox/wiki/Documentation
[installation]: https://github.com/Trusted-AI/adversarial-robustness-toolbox/wiki/Get-Started#setup
[roadmap]: https://github.com/Trusted-AI/adversarial-robustness-toolbox/wiki/Roadmap
[citing]: https://github.com/Trusted-AI/adversarial-robustness-toolbox/wiki/Contributing#citing-art

<<<<<<< HEAD
The library is under continuous development. Feedback, bug reports and contributions are very welcome!
=======
The library is under continuous development. Feedback, bug reports and contributions are very welcome!

# Acknowledgment
This material is partially based upon work supported by the Defense Advanced Research Projects Agency (DARPA) under
Contract No. HR001120C0013. Any opinions, findings and conclusions or recommendations expressed in this material are
those of the author(s) and do not necessarily reflect the views of the Defense Advanced Research Projects Agency (DARPA).
>>>>>>> e7f3b7fa
<|MERGE_RESOLUTION|>--- conflicted
+++ resolved
@@ -60,13 +60,9 @@
 [roadmap]: https://github.com/Trusted-AI/adversarial-robustness-toolbox/wiki/Roadmap
 [citing]: https://github.com/Trusted-AI/adversarial-robustness-toolbox/wiki/Contributing#citing-art
 
-<<<<<<< HEAD
-The library is under continuous development. Feedback, bug reports and contributions are very welcome!
-=======
 The library is under continuous development. Feedback, bug reports and contributions are very welcome!
 
 # Acknowledgment
 This material is partially based upon work supported by the Defense Advanced Research Projects Agency (DARPA) under
 Contract No. HR001120C0013. Any opinions, findings and conclusions or recommendations expressed in this material are
-those of the author(s) and do not necessarily reflect the views of the Defense Advanced Research Projects Agency (DARPA).
->>>>>>> e7f3b7fa
+those of the author(s) and do not necessarily reflect the views of the Defense Advanced Research Projects Agency (DARPA).