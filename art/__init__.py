--- conflicted
+++ resolved
@@ -12,11 +12,7 @@
 from art import preprocessing
 
 # Semantic Version
-<<<<<<< HEAD
-__version__ = "1.7.1"
-=======
 __version__ = "1.8.0.dev0"
->>>>>>> 643792d7
 
 # pylint: disable=C0103
 
