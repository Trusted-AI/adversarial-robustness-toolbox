--- conflicted
+++ resolved
@@ -675,11 +675,8 @@
             try:
                 from six.moves.urllib.error import HTTPError, URLError
                 from six.moves.urllib.request import urlretrieve
-<<<<<<< HEAD
-=======
                 # The following two lines should prevent occasionally occurring
                 # [SSL: CERTIFICATE_VERIFY_FAILED] certificate verify failed (_ssl.c:847)
->>>>>>> 399ba14f
                 import ssl
                 ssl._create_default_https_context = ssl._create_unverified_context
 
