--- conflicted
+++ resolved
@@ -68,15 +68,8 @@
 
         super().__init__(**kwargs)
 
-<<<<<<< HEAD
         self._device_type = device_type
 
-        from art.defences.preprocessor.preprocessor import PreprocessorPyTorch
-
-        self.all_framework_preprocessing = all([isinstance(p, PreprocessorPyTorch) for p in self.preprocessing])
-
-=======
->>>>>>> 4ca921bb
         # Set device
         if device_type == "cpu" or not torch.cuda.is_available():
             self._device = torch.device("cpu")
@@ -84,7 +77,8 @@
             cuda_idx = torch.cuda.current_device()
             self._device = torch.device("cuda:{}".format(cuda_idx))
 
-<<<<<<< HEAD
+        PyTorchEstimator._check_params(self)
+
     @property
     def device_type(self) -> str:
         """
@@ -93,9 +87,6 @@
         :return: Type of device on which the estimator is run, either `gpu` or `cpu`.
         """
         return self._device_type  # type: ignore
-=======
-        PyTorchEstimator._check_params(self)
->>>>>>> 4ca921bb
 
     def predict(self, x: np.ndarray, batch_size: int = 128, **kwargs):
         """
