--- conflicted
+++ resolved
@@ -490,11 +490,7 @@
         prev_reduction = self._loss.reduction
 
         # Return individual loss values
-<<<<<<< HEAD
-        self._loss.reduction = "none"
-=======
         self._loss.reduction = reduction
->>>>>>> a67d71b1
         loss = self._loss(model_outputs[-1], labels_t)
         self._loss.reduction = prev_reduction
 
