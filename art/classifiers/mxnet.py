# MIT License
#
# Copyright (C) IBM Corporation 2018
#
# Permission is hereby granted, free of charge, to any person obtaining a copy of this software and associated
# documentation files (the "Software"), to deal in the Software without restriction, including without limitation the
# rights to use, copy, modify, merge, publish, distribute, sublicense, and/or sell copies of the Software, and to permit
# persons to whom the Software is furnished to do so, subject to the following conditions:
#
# The above copyright notice and this permission notice shall be included in all copies or substantial portions of the
# Software.
#
# THE SOFTWARE IS PROVIDED "AS IS", WITHOUT WARRANTY OF ANY KIND, EXPRESS OR IMPLIED, INCLUDING BUT NOT LIMITED TO THE
# WARRANTIES OF MERCHANTABILITY, FITNESS FOR A PARTICULAR PURPOSE AND NONINFRINGEMENT. IN NO EVENT SHALL THE
# AUTHORS OR COPYRIGHT HOLDERS BE LIABLE FOR ANY CLAIM, DAMAGES OR OTHER LIABILITY, WHETHER IN AN ACTION OF CONTRACT,
# TORT OR OTHERWISE, ARISING FROM, OUT OF OR IN CONNECTION WITH THE SOFTWARE OR THE USE OR OTHER DEALINGS IN THE
# SOFTWARE.
"""
This module implements the classifier `MXClassifier` for MXNet Gluon models.
"""
from __future__ import absolute_import, division, print_function, unicode_literals

import logging

import numpy as np
import six

from art import NUMPY_DTYPE
from art.classifiers.classifier import Classifier, ClassifierNeuralNetwork, ClassifierGradients

logger = logging.getLogger(__name__)


class MXClassifier(ClassifierNeuralNetwork, ClassifierGradients, Classifier):
    """
    Wrapper class for importing MXNet Gluon models.
    """

    def __init__(self, model, loss, input_shape, nb_classes, optimizer=None, ctx=None, channel_index=1,
                 clip_values=None, defences=None, preprocessing=(0, 1)):
        """
        Initialize an `MXClassifier` object. Assumes the `model` passed as parameter is a Gluon model.

        :param model: The Gluon model. The output of the model can be logits, probabilities or anything else. Logits
               output should be preferred where possible to ensure attack efficiency.
        :type model: `mxnet.gluon.Block`
        :param loss: The loss function for which to compute gradients for training.
        :type loss: `mxnet.nd.loss` or `mxnet.gluon.Loss`
        :param input_shape: The shape of one input instance.
        :type input_shape: `tuple`
        :param nb_classes: The number of classes of the model.
        :type nb_classes: `int`
        :param optimizer: The optimizer used to train the classifier. This parameter is not required if no training is
               used.
        :type optimizer: `mxnet.gluon.Trainer`
        :param ctx: The device on which the model runs (CPU or GPU). If not provided, CPU is assumed.
        :type ctx: `mxnet.context.Context`
        :param channel_index: Index of the axis in data containing the color channels or features.
        :type channel_index: `int`
        :param clip_values: Tuple of the form `(min, max)` of floats or `np.ndarray` representing the minimum and
               maximum values allowed for features. If floats are provided, these will be used as the range of all
               features. If arrays are provided, each value will be considered the bound for a feature, thus
               the shape of clip values needs to match the total number of features.
        :type clip_values: `tuple`
        :param defences: Defences to be activated with the classifier.
        :type defences: `str` or `list(str)`
        :param preprocessing: Tuple of the form `(subtractor, divider)` of floats or `np.ndarray` of values to be
               used for data preprocessing. The first value will be subtracted from the input. The input will then
               be divided by the second one.
        :type preprocessing: `tuple`
        """
        import mxnet as mx

        super(MXClassifier, self).__init__(clip_values=clip_values, channel_index=channel_index, defences=defences,
                                           preprocessing=preprocessing)

        self._model = model
        self._loss = loss
        self._nb_classes = nb_classes
        self._input_shape = input_shape
        self._device = ctx
        self._optimizer = optimizer

        if ctx is None:
            self._ctx = mx.cpu()
        else:
            self._ctx = ctx

        # Get the internal layer
        self._layer_names = self._get_layers()

    def fit(self, x, y, batch_size=128, nb_epochs=20, **kwargs):
        """
        Fit the classifier on the training set `(inputs, outputs)`.

        :param x: Training data.
        :type x: `np.ndarray`
        :param y: Target values (class labels) one-hot-encoded of shape (nb_samples, nb_classes) or indices of shape
                  (nb_samples,).
        :type y: `np.ndarray`
        :param batch_size: Size of batches.
        :type batch_size: `int`
        :param nb_epochs: Number of epochs to use for training.
        :type nb_epochs: `int`
        :param kwargs: Dictionary of framework-specific arguments. This parameter is not currently supported for MXNet
               and providing it takes no effect.
        :type kwargs: `dict`
        :return: `None`
        """
        if self._optimizer is None:
            raise ValueError('An MXNet optimizer is required for fitting the model.')

        import mxnet as mx

        train_mode = self._learning_phase if hasattr(self, '_learning_phase') else True

        # Apply preprocessing
        x_preprocessed, y_preprocessed = self._apply_preprocessing(x, y, fit=True)

        y_preprocessed = np.argmax(y_preprocessed, axis=1)

        nb_batch = int(np.ceil(len(x_preprocessed) / batch_size))
        ind = np.arange(len(x_preprocessed))

        for _ in range(nb_epochs):
            # Shuffle the examples
            np.random.shuffle(ind)

            # Train for one epoch
            for m in range(nb_batch):
                x_batch = mx.nd.array(x_preprocessed[ind[m * batch_size:(m + 1) * batch_size]].astype(NUMPY_DTYPE)) \
                    .as_in_context(self._ctx)
                y_batch = mx.nd.array(y_preprocessed[ind[m * batch_size:(m + 1) * batch_size]]).as_in_context(self._ctx)

                with mx.autograd.record(train_mode=train_mode):
                    preds = self._model(x_batch)
                    loss = self._loss(preds, y_batch)
                loss.backward()

                # Update parameters
                self._optimizer.step(batch_size)

    def fit_generator(self, generator, nb_epochs=20, **kwargs):
        """
        Fit the classifier using the generator that yields batches as specified.

        :param generator: Batch generator providing `(x, y)` for each epoch.
        :type generator: :class:`.DataGenerator`
        :param nb_epochs: Number of epochs to use for training.
        :type nb_epochs: `int`
        :param kwargs: Dictionary of framework-specific arguments. This parameter is not currently supported for MXNet
               and providing it takes no effect.
        :type kwargs: `dict`
        :return: `None`
        """
        import mxnet as mx
        from art.data_generators import MXDataGenerator

        train_mode = self._learning_phase if hasattr(self, '_learning_phase') else True

        # TODO fix fit_generator w.r.t. defenses
        if isinstance(generator, MXDataGenerator) and \
                not (hasattr(self, 'label_smooth') or hasattr(self, 'feature_squeeze')):
            # Train directly in MXNet
            for _ in range(nb_epochs):
                for x_batch, y_batch in generator.data_loader:
                    x_batch = mx.nd.array(x_batch.astype(NUMPY_DTYPE)).as_in_context(self._ctx)
                    y_batch = mx.nd.argmax(y_batch, axis=1)
                    y_batch = mx.nd.array(y_batch).as_in_context(self._ctx)

                    with mx.autograd.record(train_mode=train_mode):
                        preds = self._model(x_batch)
                        loss = self._loss(preds, y_batch)
                    loss.backward()

                    # Update parameters
                    self._optimizer.step(x_batch.shape[0])
        else:
            # Fit a generic data generator through the API
            super(MXClassifier, self).fit_generator(generator, nb_epochs=nb_epochs)

    def predict(self, x, batch_size=128, **kwargs):
        """
        Perform prediction for a batch of inputs.

        :param x: Test set.
        :type x: `np.ndarray`
        :param batch_size: Size of batches.
        :type batch_size: `int`
        :return: Array of predictions of shape `(nb_inputs, self.nb_classes)`.
        :rtype: `np.ndarray`
        """
        import mxnet as mx

        train_mode = self._learning_phase if hasattr(self, '_learning_phase') else False

        # Apply preprocessing
        x_preprocessed, _ = self._apply_preprocessing(x, y=None, fit=False)

        # Run prediction with batch processing
        results = np.zeros((x_preprocessed.shape[0], self.nb_classes()), dtype=np.float32)
        num_batch = int(np.ceil(len(x_preprocessed) / float(batch_size)))
        for m in range(num_batch):
            # Batch indexes
            begin, end = m * batch_size, min((m + 1) * batch_size, x_preprocessed.shape[0])

            # Predict
            x_batch = mx.nd.array(x_preprocessed[begin:end].astype(NUMPY_DTYPE), ctx=self._ctx)
            x_batch.attach_grad()
            with mx.autograd.record(train_mode=train_mode):
                preds = self._model(x_batch)

            results[begin:end] = preds.asnumpy()

        return results

    def class_gradient(self, x, label=None, **kwargs):
        """
        Compute per-class derivatives w.r.t. `x`.

        :param x: Sample input with shape as expected by the model.
        :type x: `np.ndarray`
        :param label: Index of a specific per-class derivative. If an integer is provided, the gradient of that class
                      output is computed for all samples. If multiple values as provided, the first dimension should
                      match the batch size of `x`, and each value will be used as target for its corresponding sample in
                      `x`. If `None`, then gradients for all classes will be computed for each sample.
        :type label: `int` or `list`
        :return: Array of gradients of input features w.r.t. each class in the form
                 `(batch_size, nb_classes, input_shape)` when computing for all classes, otherwise shape becomes
                 `(batch_size, 1, input_shape)` when `label` parameter is specified.
        :rtype: `np.ndarray`
        """
        import mxnet as mx

        logits = kwargs.get('logits')
        if logits is None:
            logits = False

        # Check value of label for computing gradients
        if not (label is None or (isinstance(label, (int, np.integer)) and label in range(self.nb_classes()))
                or (isinstance(label, np.ndarray) and len(label.shape) == 1 and (label < self.nb_classes()).all()
                    and label.shape[0] == x.shape[0])):
            raise ValueError('Label %s is out of range.' % str(label))

        train_mode = self._learning_phase if hasattr(self, '_learning_phase') else False

        # Apply preprocessing
        x_preprocessed, _ = self._apply_preprocessing(x, y=None, fit=False)

        x_preprocessed = mx.nd.array(x_preprocessed.astype(NUMPY_DTYPE), ctx=self._ctx)
        x_preprocessed.attach_grad()

        if label is None:
            with mx.autograd.record(train_mode=False):
                preds = self._model(x_preprocessed)
                class_slices = [preds[:, i] for i in range(self.nb_classes())]

            grads = []
            for slice_ in class_slices:
                slice_.backward(retain_graph=True)
                grad = x_preprocessed.grad.asnumpy()
                grads.append(grad)
            grads = np.swapaxes(np.array(grads), 0, 1)
        elif isinstance(label, (int, np.integer)):
            with mx.autograd.record(train_mode=train_mode):
                preds = self._model(x_preprocessed)
                class_slice = preds[:, label]

            class_slice.backward()
            grads = np.expand_dims(x_preprocessed.grad.asnumpy(), axis=1)
        else:
            unique_labels = list(np.unique(label))

            with mx.autograd.record(train_mode=train_mode):
                preds = self._model(x_preprocessed)
                class_slices = [preds[:, i] for i in unique_labels]

            grads = []
            for slice_ in class_slices:
                slice_.backward(retain_graph=True)
                grad = x_preprocessed.grad.asnumpy()
                grads.append(grad)

            grads = np.swapaxes(np.array(grads), 0, 1)
            lst = [unique_labels.index(i) for i in label]
            grads = grads[np.arange(len(grads)), lst]
            grads = np.expand_dims(grads, axis=1)

        grads = self._apply_preprocessing_gradient(x, grads)

        return grads

    def loss_gradient(self, x, y, **kwargs):
        """
        Compute the gradient of the loss function w.r.t. `x`.

        :param x: Sample input with shape as expected by the model.
        :type x: `np.ndarray`
        :param y: Target values (class labels) one-hot-encoded of shape (nb_samples, nb_classes) or indices of shape
                  (nb_samples,).
        :type y: `np.ndarray`
        :return: Array of gradients of the same shape as `x`.
        :rtype: `np.ndarray`
        """
        import mxnet as mx

        train_mode = self._learning_phase if hasattr(self, '_learning_phase') else False

        # Apply preprocessing
        x_preprocessed, y_preprocessed = self._apply_preprocessing(x, y, fit=False)

        y_preprocessed = mx.nd.array([np.argmax(y_preprocessed, axis=1)]).T
        x_preprocessed = mx.nd.array(x_preprocessed.astype(NUMPY_DTYPE), ctx=self._ctx)
        x_preprocessed.attach_grad()

        with mx.autograd.record(train_mode=train_mode):
            preds = self._model(x_preprocessed)
            loss = self._loss(preds, y_preprocessed)

        loss.backward()

        # Compute gradients
        grads = x_preprocessed.grad.asnumpy()
        grads = self._apply_preprocessing_gradient(x, grads)
        assert grads.shape == x.shape

        return grads

    @property
    def layer_names(self):
        """
        Return the hidden layers in the model, if applicable.

        :return: The hidden layers in the model, input and output layers excluded.
        :rtype: `list`

        .. warning:: `layer_names` tries to infer the internal structure of the model.
                     This feature comes with no guarantees on the correctness of the result.
                     The intended order of the layers tries to match their order in the model, but this is not
                     guaranteed either.
        """
        return self._layer_names

    def get_activations(self, x, layer, batch_size=128):
        """
        Return the output of the specified layer for input `x`. `layer` is specified by layer index (between 0 and
        `nb_layers - 1`) or by name. The number of layers can be determined by counting the results returned by
        calling `layer_names`.

        :param x: Input for computing the activations.
        :type x: `np.ndarray`
        :param layer: Layer for computing the activations
        :type layer: `int` or `str`
        :param batch_size: Size of batches.
        :type batch_size: `int`
        :return: The output of `layer`, where the first dimension is the batch size corresponding to `x`.
        :rtype: `np.ndarray`
        """
        import mxnet as mx

        train_mode = self._learning_phase if hasattr(self, '_learning_phase') else False

        if isinstance(layer, six.string_types):
            if layer not in self._layer_names:
                raise ValueError('Layer name %s is not part of the model.' % layer)
            layer_ind = self._layer_names.index(layer)
        elif isinstance(layer, int):
            if layer < 0 or layer >= len(self._layer_names):
                raise ValueError('Layer index %d is outside of range (0 to %d included).'
                                 % (layer, len(self._layer_names) - 1))
            layer_ind = layer
        else:
            raise TypeError('Layer must be of type `str` or `int`.')

        # Apply preprocessing and defences
        if x.shape == self.input_shape:
            x_expanded = np.expand_dims(x, 0)
        else:
            x_expanded = x

        x_preprocessed, _ = self._apply_preprocessing(x=x_expanded, y=None, fit=False)

        # Compute activations with batching
        activations = []
        nb_batches = int(np.ceil(len(x_preprocessed) / float(batch_size)))
        for batch_index in range(nb_batches):
            # Batch indexes
            begin, end = batch_index * batch_size, min((batch_index + 1) * batch_size, x_preprocessed.shape[0])

            # Predict
            x_batch = mx.nd.array(x_preprocessed[begin:end].astype(NUMPY_DTYPE), ctx=self._ctx)
            x_batch.attach_grad()
            with mx.autograd.record(train_mode=train_mode):
                preds = self._model[layer_ind](x_batch)

            activations.append(preds.asnumpy())

        activations = np.vstack(activations)
        return activations

    def set_learning_phase(self, train):
        """
        Set the learning phase for the backend framework.

        :param train: True to set the learning phase to training, False to set it to prediction.
        :type train: `bool`
        """
        if isinstance(train, bool):
            self._learning_phase = train

    def save(self, filename, path=None):
        """
        Save a model to file in the format specific to the backend framework. For Gluon, only parameters are saved in
        file with name `<filename>.params` at the specified path. To load the saved model, the original model code needs
        to be run before calling `load_parameters` on the generated Gluon model.

        :param filename: Name of the file where to store the model.
        :type filename: `str`
        :param path: Path of the folder where to store the model. If no path is specified, the model will be stored in
                     the default data location of the library `DATA_PATH`.
        :type path: `str`
        :return: None
        """
        import os

        if path is None:
            from art import DATA_PATH
            full_path = os.path.join(DATA_PATH, filename)
        else:
            full_path = os.path.join(path, filename)
        folder = os.path.split(full_path)[0]
        if not os.path.exists(folder):
            os.makedirs(folder)

        self._model.save_parameters(full_path + '.params')
        logger.info("Model parameters saved in path: %s.params.", full_path)

    def __repr__(self):
        repr_ = "%s(model=%r, loss=%r, input_shape=%r, nb_classes=%r, optimizer=%r, ctx=%r, channel_index=%r, " \
                "clip_values=%r, defences=%r, preprocessing=%r)" \
                % (self.__module__ + '.' + self.__class__.__name__,
<<<<<<< HEAD
                   self._model, self._loss, self.input_shape, self.nb_classes, self._optimizer, self._ctx,
=======
                   self._model, self._loss, self.input_shape, self.nb_classes(), self._optimizer, self._ctx,
>>>>>>> e8f95b89
                   self.channel_index, self.clip_values, self.defences, self.preprocessing)

        return repr_

    def _get_layers(self):
        """
        Return the hidden layers in the model, if applicable.

        :return: The hidden layers in the model, input and output layers excluded.
        :rtype: `list`
        """
        layer_names = [layer.name for layer in self._model[:-1]]
        logger.info('Inferred %i hidden layers on MXNet classifier.', len(layer_names))

        return layer_names<|MERGE_RESOLUTION|>--- conflicted
+++ resolved
@@ -439,11 +439,7 @@
         repr_ = "%s(model=%r, loss=%r, input_shape=%r, nb_classes=%r, optimizer=%r, ctx=%r, channel_index=%r, " \
                 "clip_values=%r, defences=%r, preprocessing=%r)" \
                 % (self.__module__ + '.' + self.__class__.__name__,
-<<<<<<< HEAD
-                   self._model, self._loss, self.input_shape, self.nb_classes, self._optimizer, self._ctx,
-=======
                    self._model, self._loss, self.input_shape, self.nb_classes(), self._optimizer, self._ctx,
->>>>>>> e8f95b89
                    self.channel_index, self.clip_values, self.defences, self.preprocessing)
 
         return repr_
