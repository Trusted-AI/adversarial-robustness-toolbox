from __future__ import absolute_import, division, print_function, unicode_literals

import six
import numpy as np

from art.classifiers import Classifier


class KerasClassifier(Classifier):
    """
    The supported backends for Keras are TensorFlow and Theano.
    """
    def __init__(self, clip_values, model, use_logits=False, channel_index=3, defences=None, preprocessing=(0, 1),
                 input_layer=0, output_layer=0):
        """
        Create a `Classifier` instance from a Keras model. Assumes the `model` passed as argument is compiled.

        :param clip_values: Tuple of the form `(min, max)` representing the minimum and maximum values allowed
               for features.
        :type clip_values: `tuple`
        :param model: Keras model
        :type model: `keras.models.Model`
        :param use_logits: True if the output of the model are the logits.
        :type use_logits: `bool`
        :param channel_index: Index of the axis in data containing the color channels or features.
        :type channel_index: `int`
        :param defences: Defences to be activated with the classifier.
        :type defences: `str` or `list(str)`
        :param preprocessing: Tuple of the form `(substractor, divider)` of floats or `np.ndarray` of values to be
               used for data preprocessing. The first value will be substracted from the input. The input will then
               be divided by the second one.
        :type preprocessing: `tuple`
        :param input_layer: Which layer to consider as the Input when the model has multple input layers.
        :type input_layer: `int`
        :param output_layer: Which layer to consider as the Output when the model has multiple output layers.
        :type output_layer: `int`
        """
        import keras.backend as k

        # TODO Generalize loss function?
        super(KerasClassifier, self).__init__(clip_values=clip_values, channel_index=channel_index, defences=defences,
                                              preprocessing=preprocessing)

        self._model = model
        if hasattr(model, 'inputs'):
            self._input = model.inputs[input_layer]
        else:
            self._input = model.input

        if hasattr(model, 'outputs'):
            self._output = model.outputs[output_layer]
        else:
            self._output = model.output

        _, self._nb_classes = k.int_shape(self._output)
        self._input_shape = k.int_shape(self._input)[1:]

        # Get predictions and loss function
        label_ph = k.placeholder(shape=(None,))
        if not use_logits:
            if k.backend() == 'tensorflow':
                preds, = self._output.op.inputs
                loss = k.sparse_categorical_crossentropy(label_ph, preds, from_logits=True)
            else:
                loss = k.sparse_categorical_crossentropy(label_ph, self._output, from_logits=use_logits)

                # Convert predictions to logits for consistency with the other cases
                eps = 10e-8
                preds = k.log(k.clip(self._output, eps, 1. - eps))
        else:
            preds = self._output
            loss = k.sparse_categorical_crossentropy(label_ph, self._output, from_logits=use_logits)
        loss_grads = k.gradients(loss, self._input)

        if k.backend() == 'tensorflow':
            loss_grads = loss_grads[0]
        elif k.backend() == 'cntk':
            raise NotImplementedError('Only TensorFlow and Theano support is provided for Keras.')

        # Set loss, grads and prediction functions
        self._preds_op = preds
        self._loss = k.function([self._input], [loss])
        self._loss_grads = k.function([self._input, label_ph], [loss_grads])
        self._preds = k.function([self._input], [preds])

        # Get the internal layer
        self._layer_names = self._get_layers()

    def loss_gradient(self, x, y):
        """
        Compute the gradient of the loss function w.r.t. `x`.

        :param x: Sample input with shape as expected by the model.
        :type x: `np.ndarray`
        :param y: Correct labels, one-vs-rest encoding.
        :type y: `np.ndarray`
        :return: Array of gradients of the same shape as `x`.
        :rtype: `np.ndarray`
        """
        x_ = self._apply_processing(x)
        grads = self._loss_grads([x_, np.argmax(y, axis=1)])[0]
        grads = self._apply_processing_gradient(grads)
        assert grads.shape == x_.shape

        return grads

    def class_gradient(self, x, label=None, logits=False):
        """
        Compute per-class derivatives w.r.t. `x`.

        :param x: Sample input with shape as expected by the model.
        :type x: `np.ndarray`
<<<<<<< HEAD
        :param label: Index of a specific per-class derivative
=======
        :param label: Index of a specific per-class derivative. If `None`, then gradients for all
                      classes will be computed.
>>>>>>> 2b6019f2
        :type label: `int`
        :param logits: `True` if the prediction should be done at the logits layer.
        :type logits: `bool`
        :return: Array of gradients of input features w.r.t. each class in the form
                 `(batch_size, nb_classes, input_shape)` when computing for all classes, otherwise shape becomes
                 `(batch_size, 1, input_shape)` when `label` parameter is specified.
        :rtype: `np.ndarray`
        """
<<<<<<< HEAD
            
        assert((label is None) or (label in range(self._nb_classes)))
=======
        
        if label is not None and label not in range(self._nb_classes):           
            raise ValueError('Label %s is out of range.' % label)
        
>>>>>>> 2b6019f2
        self._init_class_grads(label=label, logits=logits)
                
        x_ = self._apply_processing(x)
        
<<<<<<< HEAD
        if not label is None:
=======
        if label is not None:
>>>>>>> 2b6019f2
            if logits:
                grads = np.swapaxes(np.array(self._class_grads_logits_idx[label]([x_])), 0, 1)
            else:
                grads = np.swapaxes(np.array(self._class_grads_idx[label]([x_])), 0, 1)

            grads = self._apply_processing_gradient(grads)
            assert grads.shape == (x_.shape[0], 1) + self.input_shape
        else:
            if logits:
                grads = np.swapaxes(np.array(self._class_grads_logits([x_])), 0, 1)
            else:
                grads = np.swapaxes(np.array(self._class_grads([x_])), 0, 1)

            grads = self._apply_processing_gradient(grads)
            assert grads.shape == (x_.shape[0], self.nb_classes) + self.input_shape

        return grads

    def predict(self, x, logits=False):
        """
        Perform prediction for a batch of inputs.

        :param x: Test set.
        :type x: `np.ndarray`
        :param logits: `True` if the prediction should be done at the logits layer.
        :type logits: `bool`
        :return: Array of predictions of shape `(nb_inputs, self.nb_classes)`.
        :rtype: `np.ndarray`
        """
        import keras.backend as k
        k.set_learning_phase(0)

        # Apply defences
        x_ = self._apply_processing(x)
        x_ = self._apply_defences_predict(x_)

        # Run predictions with batching
        batch_size = 512
        preds = np.zeros((x_.shape[0], self.nb_classes), dtype=np.float32)
        for b in range(x_.shape[0] // batch_size + 1):
            begin, end = b * batch_size,  min((b + 1) * batch_size, x_.shape[0])
            preds[begin:end] = self._preds([x_[begin:end]])[0]

            if not logits:
                exp = np.exp(preds[begin:end] - np.max(preds[begin:end], axis=1, keepdims=True))
                preds[begin:end] = exp / np.sum(exp, axis=1, keepdims=True)

        return preds

    def fit(self, x, y, batch_size=128, nb_epochs=20):
        """
        Fit the classifier on the training set `(x, y)`.

        :param x: Training data.
        :type x: `np.ndarray`
        :param y: Labels, one-vs-rest encoding.
        :type y: `np.ndarray`
        :param batch_size: Size of batches.
        :type batch_size: `int`
        :param nb_epochs: Number of epochs to use for trainings.
        :type nb_epochs: `int`
        :return: `None`
        """
        import keras.backend as k
        k.set_learning_phase(1)

        # Apply preprocessing and defences
        x_ = self._apply_processing(x)
        x_, y_ = self._apply_defences_fit(x_, y)

        gen = generator_fit(x_, y_, batch_size)
        self._model.fit_generator(gen, steps_per_epoch=x_.shape[0] / batch_size, epochs=nb_epochs)

    @property
    def layer_names(self):
        """
        Return the hidden layers in the model, if applicable.

        :return: The hidden layers in the model, input and output layers excluded.
        :rtype: `list`

        .. warning:: `layer_names` tries to infer the internal structure of the model.
                     This feature comes with no guarantees on the correctness of the result.
                     The intended order of the layers tries to match their order in the model, but this is not
                     guaranteed either.
        """
        return self._layer_names

    def get_activations(self, x, layer):
        """
        Return the output of the specified layer for input `x`. `layer` is specified by layer index (between 0 and
        `nb_layers - 1`) or by name. The number of layers can be determined by counting the results returned by
        calling `layer_names`.

        :param x: Input for computing the activations.
        :type x: `np.ndarray`
        :param layer: Layer for computing the activations
        :type layer: `int` or `str`
        :return: The output of `layer`, where the first dimension is the batch size corresponding to `x`.
        :rtype: `np.ndarray`
        """
        import keras.backend as k
        k.set_learning_phase(0)

        if isinstance(layer, six.string_types):
            if layer not in self._layer_names:
                raise ValueError('Layer name %s is not part of the graph.' % layer)
            layer_name = layer
        elif type(layer) is int:
            if layer < 0 or layer >= len(self._layer_names):
                raise ValueError('Layer index %d is outside of range (0 to %d included).'
                                 % (layer, len(self._layer_names) - 1))
            layer_name = self._layer_names[layer]
        else:
            raise TypeError('Layer must be of type `str` or `int`.')

        layer_output = self._model.get_layer(layer_name).output
        output_func = k.function([self._input], [layer_output])

        # Apply preprocessing and defences
        if x.shape == self.input_shape:
            x_ = np.expand_dims(x, 0)
        else:
            x_ = x
        x_ = self._apply_processing(x_)
        x_ = self._apply_defences_predict(x_)

        return output_func([x_])[0]

    def _init_class_grads(self, label=None, logits=False):
        import keras.backend as k
        k.set_learning_phase(0)

<<<<<<< HEAD
        if not label is None:
=======
        if label is not None:
>>>>>>> 2b6019f2
            if logits:
                if not hasattr(self, '_class_grads_logits_idx'):
                    self._class_grads_logits_idx = [None for i in range(self.nb_classes)]
                
                if self._class_grads_logits_idx[label] is None:
                    class_grads_logits = [k.gradients(self._preds_op[:, label], self._input)[0]]
                    self._class_grads_logits_idx[label] = k.function([self._input], class_grads_logits)
            else:
                if not hasattr(self, '_class_grads_idx'):
                    self._class_grads_idx = [None for i in range(self.nb_classes)]
                
                if self._class_grads_idx[label] is None:
                    class_grads = [k.gradients(k.softmax(self._preds_op)[:, label], self._input)[0]]
                    self._class_grads_idx[label] = k.function([self._input], class_grads)               
        else:
            if logits:
                if not hasattr(self, '_class_grads_logits'):                   
<<<<<<< HEAD
                    class_grads_logits = [k.gradients(self._preds_op[:, i], self._input)[0] for i in range(self.nb_classes)]
                    self._class_grads_logits = k.function([self._input], class_grads_logits)
            else:
                if not hasattr(self, '_class_grads'):
                    class_grads = [k.gradients(k.softmax(self._preds_op)[:, i], self._input)[0] for i in range(self.nb_classes)]
=======
                    class_grads_logits = [k.gradients(self._preds_op[:, i], self._input)[0] 
                                          for i in range(self.nb_classes)]
                    self._class_grads_logits = k.function([self._input], class_grads_logits)
            else:
                if not hasattr(self, '_class_grads'):
                    class_grads = [k.gradients(k.softmax(self._preds_op)[:, i], self._input)[0] 
                                   for i in range(self.nb_classes)]
>>>>>>> 2b6019f2
                    self._class_grads = k.function([self._input], class_grads)

    def _get_layers(self):
        """
        Return the hidden layers in the model, if applicable.

        :return: The hidden layers in the model, input and output layers excluded.
        :rtype: `list`
        """
        from keras.engine.topology import InputLayer

        layer_names = [layer.name for layer in self._model.layers[:-1] if not isinstance(layer, InputLayer)]
        return layer_names


def generator_fit(x, y, batch_size=128):
    """
    Minimal data generator for randomly batching large datasets.

    :param x: The data sample to batch.
    :type x: `np.ndarray`
    :param y: The labels for `x`. The first dimension has to match the first dimension of `x`.
    :type y: `np.ndarray`
    :param batch_size: The size of the batches to produce.
    :type batch_size: `int`
    :return: A batch of size `batch_size` of random samples from `(x, y)`
    :rtype: `tuple(np.ndarray, np.ndarray)`
    """
    while True:
        indices = np.random.randint(x.shape[0], size=batch_size)
        yield x[indices], y[indices]<|MERGE_RESOLUTION|>--- conflicted
+++ resolved
@@ -110,12 +110,8 @@
 
         :param x: Sample input with shape as expected by the model.
         :type x: `np.ndarray`
-<<<<<<< HEAD
-        :param label: Index of a specific per-class derivative
-=======
         :param label: Index of a specific per-class derivative. If `None`, then gradients for all
                       classes will be computed.
->>>>>>> 2b6019f2
         :type label: `int`
         :param logits: `True` if the prediction should be done at the logits layer.
         :type logits: `bool`
@@ -124,24 +120,14 @@
                  `(batch_size, 1, input_shape)` when `label` parameter is specified.
         :rtype: `np.ndarray`
         """
-<<<<<<< HEAD
-            
-        assert((label is None) or (label in range(self._nb_classes)))
-=======
-        
         if label is not None and label not in range(self._nb_classes):           
             raise ValueError('Label %s is out of range.' % label)
         
->>>>>>> 2b6019f2
         self._init_class_grads(label=label, logits=logits)
                 
         x_ = self._apply_processing(x)
         
-<<<<<<< HEAD
-        if not label is None:
-=======
         if label is not None:
->>>>>>> 2b6019f2
             if logits:
                 grads = np.swapaxes(np.array(self._class_grads_logits_idx[label]([x_])), 0, 1)
             else:
@@ -275,11 +261,7 @@
         import keras.backend as k
         k.set_learning_phase(0)
 
-<<<<<<< HEAD
-        if not label is None:
-=======
         if label is not None:
->>>>>>> 2b6019f2
             if logits:
                 if not hasattr(self, '_class_grads_logits_idx'):
                     self._class_grads_logits_idx = [None for i in range(self.nb_classes)]
@@ -296,14 +278,7 @@
                     self._class_grads_idx[label] = k.function([self._input], class_grads)               
         else:
             if logits:
-                if not hasattr(self, '_class_grads_logits'):                   
-<<<<<<< HEAD
-                    class_grads_logits = [k.gradients(self._preds_op[:, i], self._input)[0] for i in range(self.nb_classes)]
-                    self._class_grads_logits = k.function([self._input], class_grads_logits)
-            else:
-                if not hasattr(self, '_class_grads'):
-                    class_grads = [k.gradients(k.softmax(self._preds_op)[:, i], self._input)[0] for i in range(self.nb_classes)]
-=======
+                if not hasattr(self, '_class_grads_logits'):
                     class_grads_logits = [k.gradients(self._preds_op[:, i], self._input)[0] 
                                           for i in range(self.nb_classes)]
                     self._class_grads_logits = k.function([self._input], class_grads_logits)
@@ -311,7 +286,6 @@
                 if not hasattr(self, '_class_grads'):
                     class_grads = [k.gradients(k.softmax(self._preds_op)[:, i], self._input)[0] 
                                    for i in range(self.nb_classes)]
->>>>>>> 2b6019f2
                     self._class_grads = k.function([self._input], class_grads)
 
     def _get_layers(self):
