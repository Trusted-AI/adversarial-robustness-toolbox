--- conflicted
+++ resolved
@@ -677,11 +677,7 @@
         x_preprocessed, _ = self._apply_preprocessing(x, y=None, fit=False)
 
         # Run prediction with batch processing
-<<<<<<< HEAD
-        results = np.zeros((x_preprocessed.shape[0], self.nb_classes), dtype=np.float32)
-=======
         results = np.zeros((x_preprocessed.shape[0], self.nb_classes()), dtype=np.float32)
->>>>>>> 20fe4c77
         num_batch = int(np.ceil(len(x_preprocessed) / float(batch_size)))
         for m in range(num_batch):
             # Batch indexes
@@ -716,11 +712,7 @@
 
         train_ds = tf.data.Dataset.from_tensor_slices((x_preprocessed, y_preprocessed)).shuffle(10000).batch(batch_size)
 
-<<<<<<< HEAD
-        for epoch in range(nb_epochs):
-=======
         for _ in range(nb_epochs):
->>>>>>> 20fe4c77
             for images, labels in train_ds:
                 self._train_step(images, labels)
 
@@ -767,11 +759,7 @@
                 # Compute the gradients w.r.t. all classes
                 class_gradients = list()
 
-<<<<<<< HEAD
-                for i in range(self.nb_classes):
-=======
                 for i in range(self.nb_classes()):
->>>>>>> 20fe4c77
                     with tf.GradientTape() as tape:
                         x_preprocessed_tf = tf.convert_to_tensor(x_preprocessed)
                         tape.watch(x_preprocessed_tf)
@@ -835,11 +823,7 @@
         import tensorflow as tf
 
         # Apply preprocessing
-<<<<<<< HEAD
-        x_preprocessed, y_preprocessed = self._apply_preprocessing(x, y, fit=False)
-=======
         x_preprocessed, _ = self._apply_preprocessing(x, y, fit=False)
->>>>>>> 20fe4c77
 
         if tf.executing_eagerly:
             with tf.GradientTape() as tape:
