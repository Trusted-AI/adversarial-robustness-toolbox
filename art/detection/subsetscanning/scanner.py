# MIT License
#
# Copyright (C) IBM Corporation 2018
#
# Permission is hereby granted, free of charge, to any person obtaining a copy of this software and associated
# documentation files (the "Software"), to deal in the Software without restriction, including without limitation the
# rights to use, copy, modify, merge, publish, distribute, sublicense, and/or sell copies of the Software, and to permit
# persons to whom the Software is furnished to do so, subject to the following conditions:
#
# The above copyright notice and this permission notice shall be included in all copies or substantial portions of the
# Software.
#
# THE SOFTWARE IS PROVIDED "AS IS", WITHOUT WARRANTY OF ANY KIND, EXPRESS OR IMPLIED, INCLUDING BUT NOT LIMITED TO THE
# WARRANTIES OF MERCHANTABILITY, FITNESS FOR A PARTICULAR PURPOSE AND NONINFRINGEMENT. IN NO EVENT SHALL THE
# AUTHORS OR COPYRIGHT HOLDERS BE LIABLE FOR ANY CLAIM, DAMAGES OR OTHER LIABILITY, WHETHER IN AN ACTION OF CONTRACT,
# TORT OR OTHERWISE, ARISING FROM, OUT OF OR IN CONNECTION WITH THE SOFTWARE OR THE USE OR OTHER DEALINGS IN THE
# SOFTWARE.
"""
Subset scanning based on FGSS
"""

import numpy as np
from art.detection.subsetscanning.scoring_functions import ScoringFunctions
from art.detection.subsetscanning.scanningops import ScanningOps


class Scanner:
    """
    Fast generalized subset scan
<<<<<<< HEAD
    Paper link: https://www.cs.cmu.edu/~neill/papers/mcfowland13a.pdf
=======

    | Paper link: https://www.cs.cmu.edu/~neill/papers/mcfowland13a.pdf
>>>>>>> e8f95b89
    """

    @staticmethod
    def fgss_individ_for_nets(pvalues, a_max=0.5, score_function=ScoringFunctions.get_score_bj_fast):
        """
        Finds the highest scoring subset of records and attribute. Return the subsets, the score, and the alpha that
        maximizes the score.

        A simplified, faster, exact method but only useable when scoring an individual input. This method recognizes
        that for an individual input, the priority function for a fixed alpha threshold results in all nodes having
        either priority 1 or 0. That is, the pmax is either below the threshold or not. Due to convexity of the scoring
        function we know elements with tied priority are either all included or all excluded. Therefore, each alpha
        threshold uniquely defines a single subset of nodes to be scored. These are the nodes that have pmax less than
        threshold. This means the individual-input scanner is equivalent to sorting pmax values and iteratively adding
        the next largest pmax. There are at most O(N) of these subsets to consider. Sorting requires O(N ln N). There is
        no iterative ascent required and no special choice of alpha thresholds for speed improvements.

        :param pvalues: pvalue ranges
        :type pvalues `np.ndarray`
        :param a_max: alpha max. determines the significance level threshold
        :type a_max `float`
        :param score_function: scoring function
        :type score_function `.ScoringFunctions`
        :return: (best_score, image_sub, node_sub, optimal_alpha)
        :rtype: `float`, `list`, `list`, `float`
        """

        pmaxes = np.reshape(pvalues[:, 1], pvalues.shape[0])  # should be number of columns/nodes
        # we can ignore any pmax that is greater than a_max; this makes sorting faster
        # all the pvalues less than equal a_max are kept by nonzero result of the comparison
        potential_thresholds = pmaxes[np.flatnonzero(pmaxes <= a_max)]

        # sorrted_unique provides our alpha thresholds that we will scan
        # count_unique (in cumulative format) will provide the number of observations less than corresponding alpha
        sorted_unique, count_unique = np.unique(potential_thresholds, return_counts=True)

        cumulative_count = np.cumsum(count_unique)
        # In individual input case we have n_a = N, so cumulative count is used for both.
        # sorted_unique provides the increasing alpha values that need to be checked.
        vector_of_scores = score_function(cumulative_count, cumulative_count, sorted_unique)

        # scoring completed, now grab the max (and index)
        best_score_idx = np.argmax(vector_of_scores)
        best_score = vector_of_scores[best_score_idx]
        optimal_alpha = sorted_unique[best_score_idx]
        # best_size = cumulative_count[best_score_idx]

        # In order to determine which nodes are included, we look for all pmaxes less than or equal best alpha
        node_sub = np.flatnonzero(pvalues[:, 1] <= optimal_alpha)
        # in the individual input case there's only 1 possible subset of inputs to return - a 1x1 with index 0
        image_sub = np.array([0])

        return best_score, image_sub, node_sub, optimal_alpha

    @staticmethod
    def fgss_for_nets(pvalues, a_max=0.5, restarts=10, image_to_node_init=False,
                      score_function=ScoringFunctions.get_score_bj_fast):
        """
        Finds the highest scoring subset of records and attribute. Return the subsets, the score, and the alpha that
        maximizes the score iterates between images and nodes, each time performing NPSS efficient maximization.

        :param pvalues: pvalue ranges
        :type pvalues `np.ndarray`
        :param a_max: alpha threshold
        :type a_max `float`
        :param restarts: number of iterative restarts
        :type restarts `int`
        :param image_to_node_init: intializes what direction to begin the search: image to node or vice-versa
        :type image_to_node_init `bool`
        :param score_function: scoring function
        :type score_function `.ScoringFunctions`
        :return: (best_score, image_sub, node_sub, optimal_alpha)
        :rtype: `float`, `list`, `list`, `float`
        """
        best_score = -100000

        if len(pvalues) < restarts:
            restarts = len(pvalues)

        for r_indx in range(0, restarts):  # do random restarts to come close to global maximum
            image_to_node = image_to_node_init
            if r_indx == 0:
                if image_to_node:
                    # all 1's for number of rows
                    indices_of_seeds = np.arange(pvalues.shape[0])
                else:
                    # all 1's for number of cols
                    indices_of_seeds = np.arange(pvalues.shape[1])

                (best_score_from_restart, best_image_sub_from_restart, best_node_sub_from_restart,
                 best_alpha_from_restart) = ScanningOps.single_restart(pvalues, a_max, indices_of_seeds, image_to_node,
                                                                       score_function)

                if best_score_from_restart > best_score:
                    best_score = best_score_from_restart
                    image_sub = best_image_sub_from_restart
                    node_sub = best_node_sub_from_restart
                    optimal_alpha = best_alpha_from_restart

                # Finished A Restart
            else:
                # New Restart
                # some some randomizing and only leave in a random number of rows of pvalues TODO
                prob = np.random.uniform(0, 1)
                if image_to_node:
                    indices_of_seeds = np.random.choice(np.arange(pvalues.shape[0]), int(pvalues.shape[0] * prob),
                                                        replace=False)
                else:
                    indices_of_seeds = np.random.choice(np.arange(pvalues.shape[1]), int(pvalues.shape[1] * prob),
                                                        replace=False)
                while indices_of_seeds.size == 0:
                    # eventually will make non zero
                    prob = np.random.uniform(0, 1)
                    if image_to_node:
                        indices_of_seeds = np.random.choice(np.arange(pvalues.shape[0]), int(pvalues.shape[0] * prob),
                                                            replace=False)
                    else:
                        indices_of_seeds = np.random.choice(np.arange(pvalues.shape[1]), int(pvalues.shape[1] * prob),
                                                            replace=False)

                indices_of_seeds.astype(int)
                # process a random subset of rows of pvalues array
                (best_score_from_restart, best_image_sub_from_restart, best_node_sub_from_restart,
                 best_alpha_from_restart) = ScanningOps.single_restart(pvalues, a_max, indices_of_seeds, image_to_node,
                                                                       score_function)

                if best_score_from_restart > best_score:
                    best_score = best_score_from_restart
                    image_sub = best_image_sub_from_restart
                    node_sub = best_node_sub_from_restart
                    optimal_alpha = best_alpha_from_restart

                # Finished A Restart

        return best_score, image_sub, node_sub, optimal_alpha<|MERGE_RESOLUTION|>--- conflicted
+++ resolved
@@ -27,12 +27,8 @@
 class Scanner:
     """
     Fast generalized subset scan
-<<<<<<< HEAD
-    Paper link: https://www.cs.cmu.edu/~neill/papers/mcfowland13a.pdf
-=======
 
     | Paper link: https://www.cs.cmu.edu/~neill/papers/mcfowland13a.pdf
->>>>>>> e8f95b89
     """
 
     @staticmethod
