--- conflicted
+++ resolved
@@ -47,12 +47,9 @@
     if tf_version == 1:
         def _tf_initializer(_, dtype, partition_info):
             import tensorflow as tf
-<<<<<<< HEAD
 
             weights = np.load(os.path.join(os.path.dirname(os.path.dirname(__file__)), 'models', filename))
             return tf.constant(weights, dtype)
-
-        return _tf_initializer
 
     elif tf_version == 2:
         def _tf_initializer(_, dtype):
@@ -61,26 +58,10 @@
             weights = np.load(os.path.join(os.path.dirname(os.path.dirname(__file__)), 'models', filename))
             return tf.constant(weights, dtype)
 
-        return _tf_initializer
-
-=======
-
-            weights = np.load(os.path.join(os.path.dirname(os.path.dirname(__file__)), 'models', filename))
-            return tf.constant(weights, dtype)
-
-    elif tf_version == 2:
-        def _tf_initializer(_, dtype):
-            import tensorflow as tf
-
-            weights = np.load(os.path.join(os.path.dirname(os.path.dirname(__file__)), 'models', filename))
-            return tf.constant(weights, dtype)
-
     else:
         raise ValueError('The Tensorflow version tf_version has to be wither 1 or 2.')
->>>>>>> e8f95b89
-
-    else:
-        raise ValueError('The Tensorflow version tf_version has to be wither 1 or 2.')
+
+    return _tf_initializer
 
 
 def _kr_weights_loader(dataset, weights_type, layer='DENSE'):
@@ -144,13 +125,8 @@
     sess.run(tf.global_variables_initializer())
 
     # Create the classifier
-<<<<<<< HEAD
-    tfc = TFClassifier(clip_values=(0, 1), input_ph=input_ph, output=logits, labels_ph=output_ph, train=train,
-                       loss=loss, learning=None, sess=sess)
-=======
     tfc = TensorflowClassifier(clip_values=(0, 1), input_ph=input_ph, output=logits, labels_ph=output_ph, train=train,
                                loss=loss, learning=None, sess=sess)
->>>>>>> e8f95b89
 
     return tfc, sess
 
@@ -167,10 +143,7 @@
 
     :return: TensorflowV2Classifier,
     """
-<<<<<<< HEAD
-=======
     # pylint: disable=E0401
->>>>>>> e8f95b89
     import tensorflow as tf
     from tensorflow.keras import Model
     from tensorflow.keras.layers import Dense, Flatten, Conv2D, MaxPool2D
@@ -216,11 +189,7 @@
     return tfc
 
 
-<<<<<<< HEAD
-def get_classifier_kr():
-=======
 def get_classifier_kr(loss_name='categorical_crossentropy'):
->>>>>>> e8f95b89
     """
     Standard Keras classifier for unit testing
 
@@ -275,8 +244,6 @@
     krc = KerasClassifier(model, clip_values=(0, 1), use_logits=False)
 
     return krc
-<<<<<<< HEAD
-=======
 
 
 def get_classifier_kr_tf(loss_name='categorical_crossentropy'):
@@ -330,7 +297,6 @@
     krc = KerasClassifier(model, clip_values=(0, 1), use_logits=False)
 
     return krc
->>>>>>> e8f95b89
 
 
 def get_classifier_pt():
@@ -397,14 +363,11 @@
 
 
 def get_classifier_bb(defences=None):
-<<<<<<< HEAD
-=======
     """
     Standard BlackBox classifier for unit testing
 
     :return: BlackBoxClassifier
     """
->>>>>>> e8f95b89
     from art.classifiers import BlackBoxClassifier
     from art.utils import to_categorical
 
@@ -454,44 +417,6 @@
     return mxc
 
 
-<<<<<<< HEAD
-def get_classifier_mx():
-    """
-    Standard MXNet classifier for unit testing
-
-    :return: MXNetClassifier
-    """
-    import mxnet
-    from mxnet.gluon.nn import Conv2D, MaxPool2D, Flatten, Dense
-    from art.classifiers import MXClassifier
-
-    model = mxnet.gluon.nn.Sequential()
-    with model.name_scope():
-        model.add(Conv2D(channels=1, kernel_size=7, activation='relu'),
-                  MaxPool2D(pool_size=4, strides=4),
-                  Flatten(),
-                  Dense(10))
-    model.initialize(init=mxnet.init.Xavier())
-
-    # Create optimizer
-    loss = mxnet.gluon.loss.SoftmaxCrossEntropyLoss()
-    trainer = mxnet.gluon.Trainer(model.collect_params(), 'sgd', {'learning_rate': 0.1})
-
-    # # Fit classifier
-    # classifier = MXClassifier(model=net, loss=loss, clip_values=(0, 1), input_shape=(1, 28, 28), nb_classes=10,
-    #                           optimizer=trainer)
-    # classifier.fit(x_train, y_train, batch_size=128, nb_epochs=2)
-    # cls.classifier = classifier
-
-    # Get classifier
-    mxc = MXClassifier(model=model, loss=loss, input_shape=(28, 28, 1), nb_classes=10, optimizer=trainer, ctx=None,
-                       channel_index=1, clip_values=(0, 1), defences=None, preprocessing=(0, 1))
-
-    return mxc
-
-
-=======
->>>>>>> e8f95b89
 # ------------------------------------------------------------------------------------------------ TEST MODELS FOR IRIS
 
 def get_iris_classifier_tf():
@@ -537,13 +462,8 @@
     sess.run(tf.global_variables_initializer())
 
     # Train the classifier
-<<<<<<< HEAD
-    tfc = TFClassifier(clip_values=(0, 1), input_ph=input_ph, output=logits, labels_ph=output_ph, train=None,
-                       loss=loss, learning=None, sess=sess, channel_index=1)
-=======
     tfc = TensorflowClassifier(clip_values=(0, 1), input_ph=input_ph, output=logits, labels_ph=output_ph, train=None,
                                loss=loss, learning=None, sess=sess, channel_index=1)
->>>>>>> e8f95b89
 
     return tfc, sess
 
