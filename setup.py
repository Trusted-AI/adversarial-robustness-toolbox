# MIT License
#
# Copyright (C) IBM Corporation 2018
#
# Permission is hereby granted, free of charge, to any person obtaining a copy of this software and associated
# documentation files (the "Software"), to deal in the Software without restriction, including without limitation the
# rights to use, copy, modify, merge, publish, distribute, sublicense, and/or sell copies of the Software, and to permit
# persons to whom the Software is furnished to do so, subject to the following conditions:
#
# The above copyright notice and this permission notice shall be included in all copies or substantial portions of the
# Software.
#
# THE SOFTWARE IS PROVIDED "AS IS", WITHOUT WARRANTY OF ANY KIND, EXPRESS OR IMPLIED, INCLUDING BUT NOT LIMITED TO THE
# WARRANTIES OF MERCHANTABILITY, FITNESS FOR A PARTICULAR PURPOSE AND NONINFRINGEMENT. IN NO EVENT SHALL THE
# AUTHORS OR COPYRIGHT HOLDERS BE LIABLE FOR ANY CLAIM, DAMAGES OR OTHER LIABILITY, WHETHER IN AN ACTION OF CONTRACT,
# TORT OR OTHERWISE, ARISING FROM, OUT OF OR IN CONNECTION WITH THE SOFTWARE OR THE USE OR OTHER DEALINGS IN THE
# SOFTWARE.
from setuptools import setup
from setuptools import find_packages

with open("README.md", "r") as fh:
    long_description = fh.read()
<<<<<<< HEAD

setup(name='adversarial_robustness_toolbox',
      version='0.2.2',
=======

install_requires = ['h5py',
                    'numpy',
                    'scipy',
                    'keras',
                    'tensorflow',
                    'six',
                    'setuptools',
                    'scikit-learn']

tests_require = ['mxnet'
                 'keras',
                 'Pillow',
                 'requests'
                 'tensorflow',
                 'torch']

setup(name='Adversarial Robustness Toolbox',
      version='0.3.0',
>>>>>>> 9f85dc84
      description='IBM Adversarial machine learning toolbox',
      long_description=long_description,
      long_description_content_type='text/markdown',
      author='Irina Nicolae',
      author_email='maria-irina.nicolae@ibm.com',
      url='https://github.com/IBM/adversarial-robustness-toolbox',
      license='MIT',
<<<<<<< HEAD
      install_requires=['h5py',
                        'Keras',
                        'scipy',
                        'matplotlib',
                        'setuptools'],
      extras_require={
        "tf": ["tensorflow<=1.5.0"],
        "tf_gpu": ["tensorflow-gpu<=1.5.0"],
      },
      # extras_require={
          # 'tests': ['pytest',
          #           'pytest-pep8',
          #           'pytest-xdist',
          #           'pytest-cov'],
      # },
=======
      install_requires=install_requires,
      tests_require=tests_require,
      extras_require={
          'tests': tests_require,
      },
>>>>>>> 9f85dc84
      classifiers=[
            'Development Status :: 3 - Alpha',
            'Intended Audience :: Developers',
            'Intended Audience :: Education',
            'Intended Audience :: Science/Research',
            'License :: OSI Approved :: MIT License',
            'Programming Language :: Python :: 2',
            'Programming Language :: Python :: 3',
            'Topic :: Software Development :: Libraries',
            'Topic :: Software Development :: Libraries :: Python Modules',
            'Topic :: Scientific/Engineering :: Artificial Intelligence',
      ],
      packages=find_packages())<|MERGE_RESOLUTION|>--- conflicted
+++ resolved
@@ -20,11 +20,6 @@
 
 with open("README.md", "r") as fh:
     long_description = fh.read()
-<<<<<<< HEAD
-
-setup(name='adversarial_robustness_toolbox',
-      version='0.2.2',
-=======
 
 install_requires = ['h5py',
                     'numpy',
@@ -44,7 +39,6 @@
 
 setup(name='Adversarial Robustness Toolbox',
       version='0.3.0',
->>>>>>> 9f85dc84
       description='IBM Adversarial machine learning toolbox',
       long_description=long_description,
       long_description_content_type='text/markdown',
@@ -52,29 +46,11 @@
       author_email='maria-irina.nicolae@ibm.com',
       url='https://github.com/IBM/adversarial-robustness-toolbox',
       license='MIT',
-<<<<<<< HEAD
-      install_requires=['h5py',
-                        'Keras',
-                        'scipy',
-                        'matplotlib',
-                        'setuptools'],
-      extras_require={
-        "tf": ["tensorflow<=1.5.0"],
-        "tf_gpu": ["tensorflow-gpu<=1.5.0"],
-      },
-      # extras_require={
-          # 'tests': ['pytest',
-          #           'pytest-pep8',
-          #           'pytest-xdist',
-          #           'pytest-cov'],
-      # },
-=======
       install_requires=install_requires,
       tests_require=tests_require,
       extras_require={
           'tests': tests_require,
       },
->>>>>>> 9f85dc84
       classifiers=[
             'Development Status :: 3 - Alpha',
             'Intended Audience :: Developers',
