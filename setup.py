--- conflicted
+++ resolved
@@ -13,37 +13,6 @@
     "six",
     "setuptools",
     "scikit-learn==0.22.1",
-<<<<<<< HEAD
-    "Pillow==7.0.0",
-]
-
-# Comment out because of compatibility issues with numpy versions
-# 'catboost',
-tests_require = [
-    "pytest-pep8",
-    "codecov" "h5py",
-    "requests",
-    "keras>=2.2.5",
-    "mxnet",
-    "mypy",
-    "torch>=1.2.0",
-    "tensorflow>=1.14.0",
-    "scikit-learn==0.22.1",
-    "xgboost==1.0.0",
-    "lightgbm==2.3.1",
-    "GPy==1.9.9",
-    "numpy==1.18.1" "scipy==1.4.1",
-    "statsmodels==0.11.0",
-    "cma==2.7.0",
-]
-
-docs_require = [
-    "sphinx >= 1.4",
-    "sphinx_rtd_theme",
-    "sphinx.ext.autodoc",
-    "sphinx-autodoc-typehints",
-]
-=======
     "Pillow==6.2.2",
 ]
 
@@ -73,10 +42,15 @@
     "GPy==1.9.9",
     "pytest-mock==3.1.0",
     "resampy==0.2.2",
+    "mypy==0.770",
 ]
 
-docs_require = ["sphinx >= 1.4", "sphinx_rtd_theme"]
->>>>>>> 85479f7c
+docs_require = [
+    "sphinx >= 1.4",
+    "sphinx_rtd_theme",
+    "sphinx.ext.autodoc",
+    "sphinx-autodoc-typehints",
+]
 
 
 def read(rel_path):
