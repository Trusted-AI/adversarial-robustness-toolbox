--- conflicted
+++ resolved
@@ -1,12 +1,4 @@
-<<<<<<< HEAD
-FROM  tensorflow/tensorflow:2.9.1
-RUN pip3 install keras==2.3.1
-#### NOTE: comment these two lines if you wish to use the tensorflow 1 version of ART instead ####
-#FROM tensorflow/tensorflow:1.15.2
-#RUN pip3 install keras==2.2.5
-=======
 FROM nvidia/cuda:11.3.1-cudnn8-runtime-ubuntu20.04
->>>>>>> f386ca01
 
 RUN apt-get update -y
 RUN DEBIAN_FRONTEND=noninteractive TZ=Etc/UTC apt-get -y install tzdata
