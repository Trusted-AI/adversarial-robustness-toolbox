FROM  tensorflow/tensorflow:2.2.0
RUN pip3 install keras==2.3.1
#### NOTE: comment these two lines if you wish to use the tensorflow 1 version of ART instead ####
#FROM tensorflow/tensorflow:1.15.2
#RUN pip3 install keras==2.2.5

# install_requires = [
#     "numpy>=1.18.0",
#     "scipy>=1.4.1",
#     "scikit-learn>=0.22.2,<1.1.0",
#     "six",
#     "setuptools", # - missing
#     "tqdm", # - missing
#     "numba>=0.53.1", # - missing
# ]

# "pytorch": ["torch", "torchvision"],
# "pytorch_image": ["torch", "torchvision", "kornia", "Pillow", "ffmpeg-python", "opencv-python"],


RUN pip3 install numpy==1.19.1 scipy==1.4.1 matplotlib==3.3.1 scikit-learn==0.22.2 six==1.15.0 Pillow==7.2.0 pytest-cov==2.10.1
RUN pip3 install tqdm==4.48.2 statsmodels==0.11.1 pydub==0.24.1 resampy==0.2.2 ffmpeg-python==0.2.0 cma==3.0.3 mypy==0.770
RUN pip3 install ffmpeg-python==0.2.0
RUN pip3 install pandas==1.1.1

#TODO check if jupyter notebook works
RUN pip3 install jupyter==1.0.0 && pip3 install jupyterlab==2.1.0
# https://stackoverflow.com/questions/49024624/how-to-dockerize-jupyter-lab

# Lingvo ASR dependencies
# supported versions: (lingvo==0.6.4 with tensorflow-gpu==2.1.0)
# note: due to conflicts with other TF1/2 version supported by ART, the dependencies are not installed by default:
# Replace line 1 with: FROM tensorflow/tensorflow:2.1.0
# Comment other TF related lines and uncomment:
# RUN pip3 install tensorflow-gpu==2.1.0
# RUN pip3 install lingvo==0.6.4

# RUN pip3 install h5py==2.10.0
# RUN pip3 install tensorflow-addons==0.11.1
# RUN pip3 install mxnet==1.6.0
RUN pip3 install torch==1.5.0 torchvision==0.7.0 -f https://download.pytorch.org/whl/torch_stable.html
# RUN pip3 install catboost==0.24
# RUN pip3 install GPy==1.9.9
# RUN pip3 install lightgbm==2.3.1
# RUN pip3 install xgboost==1.1.1
RUN pip3 install kornia==0.3.1

RUN pip3 install Pillow==8.4.0

# RUN pip3 install lief==0.11.4

RUN pip3 install pytest==5.4.1 pytest-pep8==1.0.6 pytest-mock==3.2.0 codecov==2.1.8 requests==2.24.0

RUN mkdir /project; mkdir /project/TMP
VOLUME /project/TMP
WORKDIR /project

<<<<<<< HEAD
# IMPORTANT: please double check that the dependencies above are up to date with the following requirements file. We currently still run pip install on dependencies within requirements.txt in order to keep dependencies in agreement (in the rare cases were someone updated the requirements.txt file and forgot to update the dockefile)
# ADD . /project/
# RUN pip3 install --upgrade -r /project/requirements.txt
=======
# IMPORTANT: please double check that the dependencies above are up to date with the following requirements file. We currently still run pip install on dependencies within requirements_test.txt in order to keep dependencies in agreement (in the rare cases were someone updated the requirements_test.txt file and forgot to update the dockefile)
ADD . /project/
RUN pip3 install --upgrade -r /project/requirements_test.txt
>>>>>>> ac73ae74

RUN apt-get update
RUN apt-get -y -q install ffmpeg libavcodec-extra
RUN apt-get -y install git
RUN echo "You should think about possibly upgrading these outdated packages"
RUN pip3 list --outdated

EXPOSE 8888

CMD bash run_tests.sh

#Check the Dockerfile here https://www.fromlatest.io/#/

#NOTE to contributors: When changing/adding packages, please make sure that the packages are consistent with those
# present within the requirements_test.txt files<|MERGE_RESOLUTION|>--- conflicted
+++ resolved
@@ -55,15 +55,9 @@
 VOLUME /project/TMP
 WORKDIR /project
 
-<<<<<<< HEAD
-# IMPORTANT: please double check that the dependencies above are up to date with the following requirements file. We currently still run pip install on dependencies within requirements.txt in order to keep dependencies in agreement (in the rare cases were someone updated the requirements.txt file and forgot to update the dockefile)
-# ADD . /project/
-# RUN pip3 install --upgrade -r /project/requirements.txt
-=======
 # IMPORTANT: please double check that the dependencies above are up to date with the following requirements file. We currently still run pip install on dependencies within requirements_test.txt in order to keep dependencies in agreement (in the rare cases were someone updated the requirements_test.txt file and forgot to update the dockefile)
 ADD . /project/
 RUN pip3 install --upgrade -r /project/requirements_test.txt
->>>>>>> ac73ae74
 
 RUN apt-get update
 RUN apt-get -y -q install ffmpeg libavcodec-extra
